__all__ = [
    'get_summary_mapping',
    'generate_summaryxref_files',
    'merge_oed_to_mapping',
    'write_exposure_summary',
    'write_mapping_file',
]

import io
import json
import os
import warnings

import pandas as pd

from ..utils.coverages import SUPPORTED_COVERAGE_TYPES
from ..utils.data import (
    factorize_dataframe,
    factorize_ndarray,
    get_dataframe,
    get_json,
    merge_dataframes,
    set_dataframe_column_dtypes,
)
from ..utils.defaults import (
    SOURCE_FILENAMES,
    SOURCE_IDX,
    SUMMARY_MAPPING,
    SUMMARY_GROUPING,
    SUMMARY_OUTPUT,
)
from ..utils.exceptions import OasisException
from ..utils.log import oasis_log
from ..utils.path import as_path
from ..utils.peril import PERILS, PERIL_GROUPS
from ..utils.status import OASIS_KEYS_STATUS
from .gul_inputs import get_gul_input_items


@oasis_log
def get_summary_mapping(inputs_df, oed_hierarchy, is_fm_summary=False):
    """
    Create a DataFrame with linking information between Ktools `OasisFiles`
    And the Exposure data

    :param inputs_df: datafame from gul_inputs.get_gul_input_items(..)  / il_inputs.get_il_input_items(..)
    :type inputs_df: pandas.DataFrame

    :param is_fm_summary: Indicates whether an FM summary mapping is required
    :type is_fm_summary: bool

    :return: Subset of columns from gul_inputs_df / il_inputs_df
    :rtype: pandas.DataFrame
    """
    acc_num = oed_hierarchy['accnum']['ProfileElementName'].lower()
    loc_num = oed_hierarchy['locnum']['ProfileElementName'].lower()
    policy_num = oed_hierarchy['polnum']['ProfileElementName'].lower()
    portfolio_num = oed_hierarchy['portnum']['ProfileElementName'].lower()

    # Case GUL+FM (based on il_inputs_df)
    if is_fm_summary:
        summary_mapping = inputs_df[inputs_df['level_id'] == inputs_df['level_id'].max()].drop_duplicates(subset=['gul_input_id', 'layer_id'], keep='first')
        summary_mapping['agg_id'] = summary_mapping['gul_input_id']
        summary_mapping['output_id'] = factorize_ndarray(
            summary_mapping.loc[:, ['gul_input_id', 'layer_id']].values,
            col_idxs=range(2)
        )[0]
        summary_mapping.drop('item_id', axis=1, inplace=True)
    # GUL Only
    else:
        summary_mapping = inputs_df.copy(deep=True)

    usecols = [
        acc_num,
        loc_num,
        'loc_id',
        policy_num,
        portfolio_num,
        SOURCE_IDX['loc'],
        'item_id',
        'layer_id',
        'coverage_id',
        'peril_id',
        'agg_id',
        'output_id',
        'coverage_type_id',
        'tiv'
    ]

    summary_mapping.drop(
        [c for c in summary_mapping.columns if c not in usecols],
        axis=1,
        inplace=True
    )
    dtypes = {
        **{t: 'str' for t in [portfolio_num, policy_num, acc_num, loc_num, 'peril_id']},
        **{t: 'uint8' for t in ['coverage_type_id']},
        **{t: 'uint32' for t in [SOURCE_IDX['loc'], 'loc_id', 'item_id', 'layer_id', 'coverage_id', 'agg_id', 'output_id']},
        **{t: 'float64' for t in ['tiv']}
    }
    summary_mapping = set_dataframe_column_dtypes(summary_mapping, dtypes)

    return summary_mapping


def merge_oed_to_mapping(summary_map_df, exposure_df, oed_column_set, defaults=None):
    """
    Create a factorized col (summary ids) based on a list of oed column names

    :param :summary_map_df dataframe return from get_summary_mapping
    :type summary_map_df: pandas.DataFrame

    :param exposure_df: Summary map file path
    :type exposure_df: pandas.DataFrame

    :param defaults: Dictionary of vaules to fill NaN columns with
    :type defaults: dict

    {'Col_A': 0, 'Col_B': 1, 'Col_C': 2}

    :return: New DataFrame of summary_map_df + exposure_df merged on exposure index
    :rtype: pandas.DataFrame
    """

    column_set = [c.lower() for c in oed_column_set]
    columns_found = [c for c in column_set if c in exposure_df.columns.to_list()]
    columns_missing = list(set(column_set) - set(columns_found))

    # Select DF with matching cols 
    exposure_col_df = exposure_df.loc[:, columns_found]
    # Add default value if optional column is missing 
    for col in columns_missing:
        if col in defaults:
            exposure_col_df[col] = defaults[col]       
        else:
            raise OasisException('Column to merge "{}" not in locations dataframe or defined with a default value'.format(col))

    exposure_col_df[SOURCE_IDX['loc']] = exposure_df.index
    new_summary_map_df = merge_dataframes(summary_map_df, exposure_col_df, join_on=SOURCE_IDX['loc'], how='inner')
    if defaults:
        new_summary_map_df.fillna(value=defaults, inplace=True)
    return new_summary_map_df


def group_by_oed(summary_map_df, exposure_df, oed_col_group):
    """
    Adds list of OED fields from `column_set` to summary map file

    :param :summary_map_df dataframe return from get_summary_mapping
    :type summary_map_df: pandas.DataFrame

    :param exposure_df: Summary map file path
    :type exposure_df: pandas.DataFrame

    :return: subset of columns from exposure_df to merge
    :rtype: list
    """
    
    oed_cols = [c.lower() for c in oed_col_group] 
    exposure_cols = [c for c in oed_cols if c not in summary_map_df.columns]
    mapping_cols = [SOURCE_IDX['loc']] + [c for c in oed_cols if c in summary_map_df.columns]

    summary_group_df = summary_map_df.loc[:, mapping_cols]
    if exposure_cols is not []:
        exposure_col_df = exposure_df.loc[:, exposure_cols]
        exposure_col_df[SOURCE_IDX['loc']] = exposure_df.index
        summary_group_df = merge_dataframes(summary_group_df, exposure_df, join_on=SOURCE_IDX['loc'], how='inner')

    summary_group_df.fillna(0, inplace=True)  # factorize with all values NaN, leads to summary_id == 0
    summary_ids = factorize_dataframe(summary_group_df, by_col_labels=oed_cols)[0]

    return summary_ids


@oasis_log
def write_mapping_file(sum_inputs_df, target_dir, is_fm_summary=False):
    """
    Writes a summary map file, used to build summarycalc xref files.

    :param summary_mapping: dataframe return from get_summary_mapping
    :type summary_mapping: pandas.DataFrame

    :param sum_mapping_fp: Summary map file path
    :type sum_mapping_fp: str

    :param is_fm_summary: Indicates whether an FM summary mapping is required
    :type is_fm_summary: bool

    :return: Summary xref file path
    :rtype: str
    """
    target_dir = as_path(
        target_dir,
        'Target IL input files directory',
        is_dir=True,
        preexists=False
    )

    # Set chunk size for writing the CSV files - default is 100K
    chunksize = min(2 * 10**5, len(sum_inputs_df))

    if is_fm_summary:
        sum_mapping_fp = os.path.join(target_dir, SUMMARY_MAPPING['fm_map_fn'])
    else:
        sum_mapping_fp = os.path.join(target_dir, SUMMARY_MAPPING['gul_map_fn'])
    try:
        sum_inputs_df.to_csv(
            path_or_buf=sum_mapping_fp,
            encoding='utf-8',
            mode=('w' if os.path.exists(sum_mapping_fp) else 'a'),
            chunksize=chunksize,
            index=False
        )
    except (IOError, OSError) as e:
        raise OasisException from e

    return sum_mapping_fp


def get_column_selection(summary_set):
    """
    Given a analysis_settings summary definition, return either
        1. the set of OED columns requested to group by
        2. A set columns for one of the following default groupings
            ['lob', 'county', 'policy', 'state', 'location', 'prog']
        3. If no information key 'oed_fields', then group all outputs into a single summary_set

    :param summary_set: summary group dictionary from the `analysis_settings.json`
    :type summary_set: dict

    :return: List of selected OED columns to create summary groups from
    :rtype: list
    """
    if "oed_fields" not in summary_set:
        return None

    # Select Default Grouping for either
    elif isinstance(summary_set['oed_fields'], str):
        if summary_set['oed_fields'] in SUMMARY_GROUPING:
            return SUMMARY_GROUPING[summary_set['oed_fields']]
        else:
            raise OasisException('oed_fields value Invalid: {}'.format(summary_set['oed_fields']))

    # Use OED column list set in analysis_settings file
    elif isinstance(summary_set['oed_fields'], list) and len(summary_set['oed_fields']) > 0:
        return [c.lower() for c in summary_set['oed_fields']]
    else:
        raise OasisException('Unable to process settings file')


def get_ri_settings(run_dir):
    """
    Return the contents of ri_layers.json

    Example:
    {
        "1": {
            "inuring_priority": 1,
            "risk_level": "LOC",
            "directory": "  ... /runs/ProgOasis-20190501145127/RI_1"
        }
    }

    :param run_dir: The file path of the model run directory
    :type run_dir: str

    :return: metadata for the Reinsurance layers
    :rtype: dict
    """
    return get_json(src_fp=os.path.join(run_dir, 'ri_layers.json'))


@oasis_log
def write_xref_file(summary_xref_df, target_dir):
    """
    Write a generated summary xref dataframe to disk

    :param summary_xref_df: The dataframe output of get_summary_xref_df( .. )
    :type summary_xref_df:  pandas.DataFrame

    :param target_dir: Abs directory to write a summary_xref file to
    :type target_dir:  str

    """
    target_dir = as_path(
        target_dir,
        'Target IL input files directory',
        is_dir=True,
        preexists=False
    )

    # Set chunk size for writing the CSV files - default is 100K
    chunksize = min(2 * 10**5, len(summary_xref_df))

    if 'output' in summary_xref_df.columns:
        summary_xref_fp = os.path.join(target_dir, SUMMARY_OUTPUT['il'])
    else:
        summary_xref_fp = os.path.join(target_dir, SUMMARY_OUTPUT['gul'])
    try:
        summary_xref_df.to_csv(
            path_or_buf=summary_xref_fp,
            encoding='utf-8',
            mode=('w'),
            chunksize=chunksize,
            index=False
        )
    except (IOError, OSError) as e:
        raise OasisException from e

    return summary_xref_fp


@oasis_log
def get_summary_xref_df(map_df, exposure_df, summaries_info_dict):
    """
    Create a Dataframe for either gul / il / ri  based on a section
    from the analysis settings


    :param map_df: Summary Map dataframe (GUL / IL)
    :type map_df:  pandas.DataFrame

    :param exposure_df: Location exposure data
    :type exposure_df:  pandas.DataFrame

    :param summaries_info_dict: list of dictionary definitionfor a summary group from the analysis_settings file
    :type summaries_info_dict:  list

    [{
        "summarycalc": true,
        "eltcalc": true,
        "aalcalc": true,
        "pltcalc": true,
        "id": 1,
        "oed_fields": "prog",
        "lec_output": true,
        "leccalc": {
          "return_period_file": true,
          "outputs": {
            "full_uncertainty_aep": true,
            "full_uncertainty_oep": true,
            "wheatsheaf_aep": true,
            "wheatsheaf_oep": true
          }
        }
      },

      ...
     ]


    :return: Dataframe holding summaryxref information
    :rtype: pandas.DataFrame
    """
    summaryxref_df = pd.DataFrame()

    # Infer il / gul xref type based on 'map_df'
    if 'output_id' in map_df:
        ids_set_df = map_df.loc[:, ['output_id']].rename(columns={"output_id": "output"})
    else:
        ids_set_df = map_df.loc[:, ['coverage_id']]

    # For each granularity build a set grouping
    for summary_set in summaries_info_dict:
        summary_set_df = ids_set_df
        cols_group_by = get_column_selection(summary_set)

        if isinstance(cols_group_by, list):
            summary_set_df['summary_id'] = group_by_oed(map_df, exposure_df, cols_group_by)
        else:
            # Fall back to setting all in single group
            summary_set_df['summary_id'] = 1

        # Appends summary set to '__summaryxref.csv'
        summary_set_df['summaryset_id'] = summary_set['id']
        summaryxref_df = pd.concat([summaryxref_df, summary_set_df], sort=True, ignore_index=True)

    dtypes = {
        t: 'uint32' for t in ['coverage_id', 'summary_id', 'summaryset_id']
    }
    summaryxref_df = set_dataframe_column_dtypes(summaryxref_df, dtypes)

    return summaryxref_df


@oasis_log
def generate_summaryxref_files(model_run_fp, analysis_settings, il=False, ri=False):
    """
    Top level function for creating the summaryxref files from the manager.py

    :param model_run_fp: Model run directory file path
    :type model_run_fp:  str

    :param analysis_settings: Model analysis settings file
    :type analysis_settings:  dict

    :param il: Boolean to indicate the insured loss level mode - false if the
               source accounts file path not provided to Oasis files gen.
    :type il: bool

    :param ri: Boolean to indicate the RI loss level mode - false if the
               source accounts file path not provided to Oasis files gen.
    :type il: bool
    """

    # Boolean checks for summary generation types (gul / il / ri)
    gul_summaries = all([
        analysis_settings['gul_output'] if 'gul_output' in analysis_settings else False,
        analysis_settings['gul_summaries'] if 'gul_summaries' in analysis_settings else False,
    ])
    il_summaries = all([
        analysis_settings['il_output'] if 'il_output' in analysis_settings else False,
        analysis_settings['il_summaries'] if 'il_summaries' in analysis_settings else False,
        il,
    ])
    ri_summaries = all([
        analysis_settings['ri_output'] if 'ri_output' in analysis_settings else False,
        analysis_settings['ri_summaries'] if 'ri_summaries' in analysis_settings else False,
        ri,
    ])

    # Load Exposure file for extra OED fields
    exposure_fp = os.path.join(model_run_fp, 'input', SOURCE_FILENAMES['loc'])
    exposure_df = get_dataframe(
        src_fp=exposure_fp,
        empty_data_error_msg='No source exposure file found.')
    exposure_df[SOURCE_IDX['loc']] = exposure_df.index

    if gul_summaries:
        # Load GUL summary map
        gul_map_fp = os.path.join(model_run_fp, 'input', SUMMARY_MAPPING['gul_map_fn'])
        gul_map_df = get_dataframe(
            src_fp=gul_map_fp,
            empty_data_error_msg='No summary map file found.')

        gul_summaryxref_df = get_summary_xref_df(
            gul_map_df,
            exposure_df,
            analysis_settings['gul_summaries']
        )
        write_xref_file(gul_summaryxref_df, os.path.join(model_run_fp, 'input'))

    if il_summaries:
        # Load FM summary map
        il_map_fp = os.path.join(model_run_fp, 'input', SUMMARY_MAPPING['fm_map_fn'])
        il_map_df = get_dataframe(
            src_fp=il_map_fp,
            empty_data_error_msg='No summary map file found.'
        )

        il_summaryxref_df = get_summary_xref_df(
            il_map_df,
            exposure_df,
            analysis_settings['il_summaries']
        )
        write_xref_file(il_summaryxref_df, os.path.join(model_run_fp, 'input'))

    if ri_summaries:
        ri_layers = get_ri_settings(model_run_fp)
        max_layer = max(ri_layers)
        summary_ri_fp = os.path.join(
            model_run_fp, os.path.basename(ri_layers[max_layer]['directory']))

        ri_summaryxref_df = pd.DataFrame()
        if 'il_summaries' not in analysis_settings:
            il_map_fp = os.path.join(model_run_fp, 'input', SUMMARY_MAPPING['fm_map_fn'])
            il_map_df = get_dataframe(
                src_fp=il_map_fp,
                empty_data_error_msg='No summary map file found.'
            )

        ri_summaryxref_df = get_summary_xref_df(
            il_map_df,
            exposure_df,
            analysis_settings['ri_summaries']
        )
        write_xref_file(ri_summaryxref_df, summary_ri_fp)


@oasis_log
def get_exposure_summary(df, exposure_summary, peril_key, peril_id, status):
    """
    Populate dictionary with TIVs and number of locations, grouped by peril and
    validity respectively

    :param df: dataframe from gul_inputs.get_gul_input_items(..)
    :type df: pandas.DataFrame

    :param exposure_summary: dictionary to populate created in write_exposure_summary(..)
    :type exposure_summary: dict

    :param peril: descriptive name of peril
    :type peril: str

    :param peril_key: Descriptive OED peril key, e.g. "river flood", "tropical cyclone"
    :type peril_key: str

    :param status: status returned by lookup ('success', 'fail' or 'nomatch')
    :type status: str

    :return: populated exposure_summary dictionary
    :rtype: dict
    """

    # Separate TIVs by coverage type and acquire sum
    for coverage_type in SUPPORTED_COVERAGE_TYPES:
        tiv_sum = df.loc[
            (df['peril_id'] == peril_id) &
            (df['coverage_type_id'] == SUPPORTED_COVERAGE_TYPES[coverage_type]['id']),
            'tiv'
        ].sum()
        tiv_sum = float(tiv_sum)
        exposure_summary[peril_key][status]['tiv_by_coverage'][coverage_type] = tiv_sum
        if coverage_type in exposure_summary[peril_key]['all']['tiv_by_coverage']:
            exposure_summary[peril_key]['all']['tiv_by_coverage'][coverage_type] += tiv_sum
        else:
            exposure_summary[peril_key]['all']['tiv_by_coverage'][coverage_type] = tiv_sum
        exposure_summary[peril_key][status]['tiv'] += tiv_sum
        exposure_summary[peril_key]['all']['tiv'] += tiv_sum

    # Find number of locations
    loc_count = df.loc[df['peril_id'] == peril_id, 'loc_id'].drop_duplicates().count()
    loc_count = int(loc_count)
    exposure_summary[peril_key][status]['number_of_locations'] = loc_count
    exposure_summary[peril_key]['all']['number_of_locations'] += loc_count

    return exposure_summary


@oasis_log
def write_exposure_summary(
    target_dir,
    gul_inputs_df,
    exposure_df,
    exposure_fp,
    keys_errors_fp,
    exposure_profile,
    oed_hierarchy
):
    """
    Create exposure summary as dictionary of TIVs and number of locations
    grouped by peril and validity respectively. Writes dictionary as json file
    to disk.

    :param target_dir: directory on disk to write exposure summary file
    :type target_dir: str

    :param gul_inputs_df: dataframe from gul_inputs.get_gul_input_items(..)
    :type gul_inputs_df: pandas.DataFrame

    :param exposure_df: source exposure dataframe
    :type exposure df: pandas.DataFrame

    :param exposure_fp: file path to input exposure file
    :type exposure_fp: str

    :param keys_errors_fp: file path to keys erors file
    :type keys_errors_fp: str

    :param exposure_profile: profile defining exposure file
    :type exposure_profile: dict

    :param oed_hierarchy: exposure dataframe column names
    :type oed_hierarchy: dict

    :return: Exposure summary file path
    :rtype: str
    """

    # Get GUL input items dataframe to process keys errors
    try:
        gul_inputs_errors_df, _ = get_gul_input_items(
            exposure_fp, keys_errors_fp, exposure_profile=exposure_profile
        )
    except OasisException:   # Empty dataframe (due to empty keys errors file)
        gul_inputs_errors_df = pd.DataFrame(columns=gul_inputs_df.columns.append(pd.Index(['status'])))

    # Dictionary to map perils with peril groups
    peril_groups = {v['id']: v['peril_ids'] for k, v in PERIL_GROUPS.items()}
    peril_ids = {v['id']: [v['id']] for k, v in PERILS.items()}
    peril_groups.update(peril_ids)

    # Merge GUL input items and source exposure dataframes to leave covered
    # perils
    loc_num = oed_hierarchy['locnum']['ProfileElementName'].lower()
    loc_per_cov = oed_hierarchy['locperilid']['ProfileElementName'].lower()
    model_peril_ids = gul_inputs_df['peril_id'].unique()
<<<<<<< HEAD

=======
>>>>>>> bbee3d74
    # Split rows with multiple peril codes
    exp_perils_df = pd.DataFrame(
        exposure_df[loc_per_cov].str.split(';').to_list(),
        index=exposure_df['loc_id']
    ).stack()
<<<<<<< HEAD

=======
>>>>>>> bbee3d74
    # Split rows with peril codes corresponding to peril groups
    exp_perils_df = pd.DataFrame(
        exp_perils_df.map(peril_groups).to_list(),
        index=exp_perils_df.index
    ).stack()
<<<<<<< HEAD

    exp_perils_df = exp_perils_df.reset_index([0, 'loc_id'])

    exp_perils_df.columns = ['loc_id', 'peril_id']
=======
    exp_perils_df = exp_perils_df.reset_index([0, loc_num])
    exp_perils_df.columns = [loc_num, 'peril_id']
>>>>>>> bbee3d74
    exposure_df = merge_dataframes(
        exposure_df,
        exp_perils_df,
        on='loc_id',
        how='right'
    )
    gul_inputs_df = merge_dataframes(
        gul_inputs_df,
        exposure_df,
        on=['loc_id', 'peril_id'],
        how='inner'
    )
    gul_inputs_errors_df = merge_dataframes(
        gul_inputs_errors_df,
        exposure_df,
        on=['loc_id', 'peril_id'],
        how='inner'
    )

    # Compile summary of exposure data
    exposure_summary = {}
    for peril_id in model_peril_ids:
        # Use descriptive names of perils as keys
        try:
            peril_key = [k for k, v in PERILS.items() if v['id'] == peril_id][0]
        except IndexError:
            warnings.warn('"{}" is not a valid OED peril ID/code. Please check the source exposure file.'.format(peril_id))
            return None
        exposure_summary[peril_key] = {}
        # Create dictionary structure for all and each validity status
        for status in ['all'] + list(OASIS_KEYS_STATUS.keys()):
            exposure_summary[peril_key][status] = {}
            exposure_summary[peril_key][status]['tiv'] = 0.0
            exposure_summary[peril_key][status]['tiv_by_coverage'] = {}
            exposure_summary[peril_key][status]['number_of_locations'] = 0
            # Fill exposure summary dictionary
            if status == 'success':
                exposure_summary = get_exposure_summary(
                    gul_inputs_df,
                    exposure_summary,
                    peril_key,
                    peril_id,
                    status
                )
            elif status != 'all':
                exposure_summary = get_exposure_summary(
                    gul_inputs_errors_df[gul_inputs_errors_df['status'] == status],
                    exposure_summary,
                    peril_key,
                    peril_id,
                    status
                )

    # Write exposure summary as json file
    fp = os.path.join(target_dir, 'exposure_summary_report.json')
    with io.open(fp, 'w', encoding='utf-8') as f:
        f.write(json.dumps(exposure_summary, ensure_ascii=False, indent=4))

    return fp<|MERGE_RESOLUTION|>--- conflicted
+++ resolved
@@ -585,33 +585,23 @@
     loc_num = oed_hierarchy['locnum']['ProfileElementName'].lower()
     loc_per_cov = oed_hierarchy['locperilid']['ProfileElementName'].lower()
     model_peril_ids = gul_inputs_df['peril_id'].unique()
-<<<<<<< HEAD
-
-=======
->>>>>>> bbee3d74
+
     # Split rows with multiple peril codes
     exp_perils_df = pd.DataFrame(
         exposure_df[loc_per_cov].str.split(';').to_list(),
         index=exposure_df['loc_id']
     ).stack()
-<<<<<<< HEAD
-
-=======
->>>>>>> bbee3d74
+
     # Split rows with peril codes corresponding to peril groups
     exp_perils_df = pd.DataFrame(
         exp_perils_df.map(peril_groups).to_list(),
         index=exp_perils_df.index
     ).stack()
-<<<<<<< HEAD
 
     exp_perils_df = exp_perils_df.reset_index([0, 'loc_id'])
 
     exp_perils_df.columns = ['loc_id', 'peril_id']
-=======
-    exp_perils_df = exp_perils_df.reset_index([0, loc_num])
-    exp_perils_df.columns = [loc_num, 'peril_id']
->>>>>>> bbee3d74
+
     exposure_df = merge_dataframes(
         exposure_df,
         exp_perils_df,
