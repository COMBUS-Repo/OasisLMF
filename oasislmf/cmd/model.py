--- conflicted
+++ resolved
@@ -229,13 +229,8 @@
         _sft = 'exp' if source_file_type == 'exposures' else 'acc'
         _utc = get_utctimestamp(fmt='%Y%m%d%H%M%S')
 
-<<<<<<< HEAD
         validation_file_path = as_path(inputs.get('validation_file_path', required=False, is_path=True), 'XSD validation file path')
         transformation_file_path = as_path(inputs.get('transformation_file_path', required=True, is_path=True), 'XSLT transformation file path')
-=======
-        validation_file_path = as_path(inputs.get('validation_file_path', required=False, is_path=True), 'XSD validation file path', preexists=False)
-        transformation_file_path = as_path(inputs.get('transformation_file_path', required=True, is_path=True), 'XSLT transformation file path', preexists=True)
->>>>>>> 658d1c23
 
         output_file_path = as_path(inputs.get('output_file_path', required=False, is_path=True, default='can{}-{}.csv'.format(_sft, _utc)), 'Output file path', preexists=False)
 
@@ -304,13 +299,8 @@
 
         _utc = get_utctimestamp(fmt='%Y%m%d%H%M%S')
 
-<<<<<<< HEAD
         validation_file_path = as_path(inputs.get('validation_file_path', required=False, is_path=True), 'XSD validation file path')
         transformation_file_path = as_path(inputs.get('transformation_file_path', required=True, is_path=True), 'XSLT transformation file path')
-=======
-        validation_file_path = as_path(inputs.get('validation_file_path', required=False, is_path=True), 'XSD validation file path', preexists=False)
-        transformation_file_path = as_path(inputs.get('transformation_file_path', required=True, is_path=True), 'XSLT transformation file path', preexists=True)
->>>>>>> 658d1c23
 
         output_file_path = as_path(inputs.get('output_file_path', required=False, is_path=True, default='modexp-{}.csv'.format(_utc)), 'Output file path', preexists=False)
 
@@ -469,19 +459,11 @@
         parser.add_argument(
             '-p', '--canonical-exposures-profile-json-path', default=None,
             help='Supplier canonical exposures profile JSON file path'
-<<<<<<< HEAD
         )
         parser.add_argument(
             '-q', '--canonical-accounts-profile-json-path', default=None,
             help='Supplier canonical accounts profile JSON file path'
         )
-=======
-        )
-        parser.add_argument(
-            '-q', '--canonical-accounts-profile-json-path', default=None,
-            help='Supplier canonical accounts profile JSON file path'
-        )
->>>>>>> 658d1c23
         parser.add_argument('-x', '--source-exposures-file-path', default=None, help='Source exposures file path')
         parser.add_argument('-y', '--source-accounts-file-path', default=None, help='Source accounts file path')
         parser.add_argument(
@@ -495,21 +477,12 @@
         parser.add_argument(
             '-c', '--source-to-canonical-exposures-transformation-file-path', default=None,
             help='Source -> canonical exposures file transformation file (XSLT) path'
-<<<<<<< HEAD
         )
         parser.add_argument(
             '-d', '--source-to-canonical-accounts-transformation-file-path', default=None,
             help='Source -> canonical accounts file transformation file (XSLT) path'
         )
         parser.add_argument(
-=======
-        )
-        parser.add_argument(
-            '-d', '--source-to-canonical-accounts-transformation-file-path', default=None,
-            help='Source -> canonical accounts file transformation file (XSLT) path'
-        )
-        parser.add_argument(
->>>>>>> 658d1c23
             '-e', '--canonical-exposures-validation-file-path', default=None,
             help='Canonical exposures validation file (XSD) path (optional argument)'
         )
@@ -556,97 +529,52 @@
             inputs.get('canonical_exposures_profile_json_path', required=True, is_path=True),
             'Supplier canonical exposures profile JSON path'
         )
-<<<<<<< HEAD
         source_to_canonical_exposures_transformation_file_path = as_path(
             inputs.get('source_to_canonical_exposures_transformation_file_path', required=True, is_path=True),
             'Source to canonical exposures file transformation file path'
         )
-=======
+        source_exposures_validation_file_path = as_path(
+            inputs.get('source_exposures_validation_file_path', required=False, is_path=True),
+            'Source exposures validation file'
+        )
+        canonical_to_model_exposures_transformation_file_path = as_path(
+            inputs.get('canonical_to_model_exposures_transformation_file_path', required=True, is_path=True),
+            'Canonical to model exposures transformation file path'
+        )
+        canonical_exposures_validation_file_path = as_path(
+            inputs.get('canonical_exposures_validation_file_path', required=False, is_path=True),
+            'Canonical exposures validation file'
+        )
+        source_accounts_file_path = as_path(
+            inputs.get('source_accounts_file_path', required=False, is_path=True), 'Source accounts file path'
+        )
+        source_accounts_validation_file_path = as_path(
+            inputs.get('source_accounts_validation_file_path', required=False, is_path=True),
+            'Source accounts file validation file path'
+        )
         canonical_accounts_profile_json_path = as_path(
             inputs.get('canonical_accounts_profile_json_path', required=False, is_path=True),
             'Supplier canonical accounts profile JSON path'
         )
-        source_exposures_file_path = as_path(inputs.get('source_exposures_file_path', required=True, is_path=True), 'Source exposures file path')
-        source_accounts_file_path = as_path(inputs.get('source_accounts_file_path', required=False, is_path=True), 'Source accounts file path')
->>>>>>> 658d1c23
-        source_exposures_validation_file_path = as_path(
-            inputs.get('source_exposures_validation_file_path', required=False, is_path=True),
-            'Source exposures validation file'
-        )
-<<<<<<< HEAD
-        canonical_to_model_exposures_transformation_file_path = as_path(
-            inputs.get('canonical_to_model_exposures_transformation_file_path', required=True, is_path=True),
-            'Canonical to model exposures transformation file path'
-=======
-        source_accounts_validation_file_path = as_path(
-            inputs.get('source_accounts_validation_file_path', required=False, is_path=True),
-            'Source accounts file validation file path'
-        )
-        source_to_canonical_exposures_transformation_file_path = as_path(
-            inputs.get('source_to_canonical_exposures_transformation_file_path', required=True, is_path=True),
-            'Source to canonical exposures file transformation file path'
-        )
         source_to_canonical_accounts_transformation_file_path = as_path(
             inputs.get('source_to_canonical_accounts_transformation_file_path', required=False, is_path=True),
             'Source to canonical accounts file transformation file path'
->>>>>>> 658d1c23
-        )
-        canonical_exposures_validation_file_path = as_path(
-            inputs.get('canonical_exposures_validation_file_path', required=False, is_path=True),
-            'Canonical exposures validation file'
-        )
-<<<<<<< HEAD
-        source_accounts_file_path = as_path(
-            inputs.get('source_accounts_file_path', required=False, is_path=True), 'Source accounts file path'
-        )
-        source_accounts_validation_file_path = as_path(
-            inputs.get('source_accounts_validation_file_path', required=False, is_path=True),
-            'Source accounts file validation file path'
-        )
-        canonical_accounts_profile_json_path = as_path(
-            inputs.get('canonical_accounts_profile_json_path', required=False, is_path=True),
-            'Supplier canonical accounts profile JSON path'
-        )
-        source_to_canonical_accounts_transformation_file_path = as_path(
-            inputs.get('source_to_canonical_accounts_transformation_file_path', required=False, is_path=True),
-            'Source to canonical accounts file transformation file path'
         )
         fm_agg_profile_path = as_path(
             inputs.get('fm_agg_profile_path', required=False, is_path=True),
             'Supplier FM aggregation profile JSON file path'
         )
-
+        
         fm = inputs.get('fm', default=False)
-=======
-        canonical_to_model_exposures_transformation_file_path = as_path(
-            inputs.get('canonical_to_model_exposures_transformation_file_path', required=True, is_path=True),
-            'Canonical to model exposures transformation file path'
-        )
-
-        fm = inputs.get('fm', default=False)
-
-        fm_agg_profile_path = as_path(
-            inputs.get('fm_agg_profile_path', required=False, is_path=True),
-            'Supplier FM aggregation profile JSON file path'
-        )
-
-        start_time = time.time()
-        self.logger.info('\nStarting Oasis files generation (@ {}): GUL=True, FM={}'.format(get_utctimestamp(), fm))
-
->>>>>>> 658d1c23
         if fm and not (source_accounts_file_path and canonical_accounts_profile_json_path and fm_agg_profile_path):
             raise OasisException(
                 'FM option indicated but missing one or more of the following arguments: canonical accounts profile JSON file path,'
                 'source accounts file path, FM aggregation profile JSON file path'
             )
 
-<<<<<<< HEAD
         start_time = time.time()
         self.logger.info('\nStarting Oasis files generation (@ {}): GUL=True, FM={}'.format(get_utctimestamp(), fm))
 
-
-=======
->>>>>>> 658d1c23
         self.logger.info('\nGetting model info and lookup')
         model_info, lookup = OasisLookupFactory.create(
                 lookup_config_fp=lookup_config_fp,
@@ -826,11 +754,6 @@
 
         script_path = os.path.join(model_run_dir_path, '{}.sh'.format(ktools_script_name))
 
-<<<<<<< HEAD
-=======
-        os.chdir(model_run_dir_path)
-
->>>>>>> 658d1c23
         if model_package_path and os.path.exists(os.path.join(model_package_path, 'supplier_model_runner.py')):
             path, package_name = model_package_path.rsplit('/')
             sys.path.append(path)
@@ -840,13 +763,9 @@
 
         self.logger.info('\nGenerating losses')
 
-<<<<<<< HEAD
         with setcwd(model_run_dir_path) as cwd_path:
             self.logger.info('\nSwitching CWD to %s' % cwd_path)
             model_runner_module.run(analysis_settings, args.ktools_num_processes, filename=script_path)
-=======
-        model_runner_module.run(analysis_settings, args.ktools_num_processes, filename=script_path)
->>>>>>> 658d1c23
 
         self.logger.info('\nLoss outputs generated in {}'.format(os.path.join(model_run_dir_path, 'output')))
 
@@ -899,21 +818,12 @@
         parser.add_argument(
             '-c', '--source-to-canonical-exposures-transformation-file-path', default=None,
             help='Source -> canonical exposures file transformation file (XSLT) path'
-<<<<<<< HEAD
         )
         parser.add_argument(
             '-d', '--source-to-canonical-accounts-transformation-file-path', default=None,
             help='Source -> canonical accounts file transformation file (XSLT) path'
         )
         parser.add_argument(
-=======
-        )
-        parser.add_argument(
-            '-d', '--source-to-canonical-accounts-transformation-file-path', default=None,
-            help='Source -> canonical accounts file transformation file (XSLT) path'
-        )
-        parser.add_argument(
->>>>>>> 658d1c23
             '-e', '--canonical-exposures-validation-file-path', default=None,
             help='Canonical exposures validation file (XSD) path (optional argument)'
         )
