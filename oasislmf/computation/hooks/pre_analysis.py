--- conflicted
+++ resolved
@@ -43,19 +43,15 @@
                    {'name': 'check_oed', 'type': str2bool, 'const': True, 'nargs': '?', 'default': True, 'help': 'if True check input oed files'},
                    {'name': 'oasis_files_dir', 'flag': '-o', 'is_path': True, 'pre_exist': False,
                     'help': 'Path to the directory in which to generate the Oasis files'},
-<<<<<<< HEAD
                    {'name': 'location', 'type': str, 'nargs': '+', 'help': 'A set of locations to include in the files'},
                    {'name': 'portfolio', 'type': str, 'nargs': '+', 'help': 'A set of portfolios to include in the files'},
                    {'name': 'account', 'type': str, 'nargs': '+', 'help': 'A set of locations to include in the files'},
                    {'name': 'base_df_engine', 'type': str, 'default': 'lot3.df_reader.reader.OasisPandasReader', 'help': 'The default dataframe reading engine to use when loading files'},
                    {'name': 'exposure_df_engine', 'type': str, 'default': None, 'help': 'The dataframe reading engine to use when loading exposure files'},
                    {'name': 'model_df_engine', 'type': str, 'default': None, 'help': 'The dataframe reading engine to use when loading model files'},
-=======
-
                    {'name': 'model_data_dir', 'flag': '-d', 'is_path': True, 'pre_exist': True, 'help': 'Model data directory path'},
                    {'name': 'analysis_settings_json', 'flag': '-a', 'is_path': True, 'pre_exist': True,
                     'help': 'Analysis settings JSON file path'},
->>>>>>> 22cbe30e
                    ]
 
     run_dir_key = 'pre-analysis'
