--- conflicted
+++ resolved
@@ -441,10 +441,6 @@
     }
 
     this_module = sys.modules[__name__]
-<<<<<<< HEAD
-
-=======
->>>>>>> 10bf5eb5
     # Write the files
     for fn in gul_input_files:
         getattr(this_module, 'write_{}_file'.format(fn))(gul_inputs_df.copy(deep=True), gul_input_files[fn], chunksize)
