# -*- coding: utf-8 -*-

import io
import json
import os
import subprocess
import time

from argparse import RawDescriptionHelpFormatter

from pathlib2 import Path

from ..exposures.csv_trans import Translator
from ..exposures.manager import OasisExposuresManager

from ..model_execution.bash import genbash
from ..model_execution.runner import run
from ..model_execution.bin import create_binary_files, prepare_model_run_directory, prepare_model_run_inputs

from ..utils.exceptions import OasisException
from ..utils.peril import PerilAreasIndex
from ..utils.values import get_utctimestamp

from ..keys.lookup import OasisLookupFactory

from .cleaners import as_path

from .base import OasisBaseCommand, InputValues

class GeneratePerilAreasRtreeFileIndexCmd(OasisBaseCommand):
    """
    Generates and writes an Rtree file index of peril area IDs (area peril IDs)
    and area polygon bounds from a peril areas (area peril) file.
    """
    formatter_class = RawDescriptionHelpFormatter

    def add_args(self, parser):
        """
        Adds arguments to the argument parser.

        :param parser: The argument parser object
        :type parser: ArgumentParser
        """
        super(self.__class__, self).add_args(parser)

        parser.add_argument(
            '-c', '--lookup-config-file-path', default=None,
            help='Lookup config file path',
        )
        parser.add_argument(
            '-d', '--keys-data-path', default=None,
            help='Keys data path'
        )
        parser.add_argument(
            '-f', '--index-file-path', default=None,
            help='Index file path (no file extension required)',
        )

    def action(self, args):
        """
        Generates and writes an Rtree file index of peril area IDs (area peril IDs)
        and area polygon bounds from a peril areas (area peril) file.

        :param args: The arguments from the command line
        :type args: Namespace
        """
        inputs = InputValues(args)

        lookup_config_fp = as_path(inputs.get('lookup_config_file_path', required=True, is_path=True), 'Lookup config file path', preexists=True)

        keys_data_path = as_path(inputs.get('keys_data_path', required=True, is_path=True), 'Keys config file path', preexists=True)

        index_fp = as_path(inputs.get('index_file_path', required=True, is_path=True, default=None), 'Index output file path', preexists=False)

        with io.open(lookup_config_fp, 'r', encoding='utf-8') as f:
            config = json.load(f)

        peril_config = config.get('peril')

        if not peril_config:
            raise OasisException(
                'The lookup config must contain a peril-related subdictionary with a key named '
                '`peril` defining area-peril-related model information'
            )

        areas_fp = peril_config.get('file_path')

        if not areas_fp:
            raise OasisException(
                'The lookup peril config must define the path of a peril areas '
                '(or area peril) file with the key name `file_path`'
            )

        if areas_fp.startswith('%%KEYS_DATA_PATH%%'):
            areas_fp = areas_fp.replace('%%KEYS_DATA_PATH%%', keys_data_path)

        areas_fp = as_path(areas_fp, 'areas_fp')

        src_type = str.lower(str(peril_config.get('file_type')) or '') or 'csv'

        peril_id_col = str.lower(str(peril_config.get('peril_id_col')) or '') or 'peril_id'

        coverage_config = config.get('coverage')

        if not coverage_config:
            raise OasisException(
                'The lookup config must contain a coverage-related subdictionary with a key named '
                '`coverage` defining coverage related model information'
            )

        coverage_type_col = str.lower(str(coverage_config.get('coverage_type_col')) or '') or 'coverage_type'

        peril_area_id_col = str.lower(str(peril_config.get('peril_area_id_col')) or '') or 'area_peril_id'

        area_poly_coords_cols = peril_config.get('area_poly_coords_cols')

        if not area_poly_coords_cols:
            raise OasisException(
                'The lookup peril config must define the column names of '
                'the coordinates used to define areas in the peril areas '
                '(area peril) file using the key `area_poly_coords_cols`'
            )

        non_na_cols = (
            tuple(col.lower() for col in peril_config['non_na_cols']) if peril_config.get('non_na_cols')
            else tuple(col.lower() for col in [peril_area_id_col] + area_poly_coords_cols.values())
        )

        col_dtypes = peril_config.get('col_dtypes') or {peril_area_id_col: int}

        sort_col = peril_config.get('sort_col') or peril_area_id_col

        area_poly_coords_seq_start_idx = peril_config.get('area_poly_coords_seq_start_idx') or 1

        area_reg_poly_radius = peril_config.get('area_reg_poly_radius') or 0.00166

        index_props = peril_config.get('rtree_index')
        index_props.pop('filename')

        self.logger.info(
            '\nGenerating Rtree file index {}.{{idx,dat}} from peril areas (area peril) '
            'file {}'
            .format(os.path.join(index_fp), areas_fp)
        )

        index_fp = PerilAreasIndex.create_from_peril_areas_file(
            src_fp=areas_fp,
            src_type=src_type,
            peril_id_col=peril_id_col,
            coverage_type_col=coverage_type_col,
            peril_area_id_col=peril_area_id_col,
            non_na_cols=non_na_cols,
            col_dtypes=col_dtypes,
            sort_col=sort_col,
            area_poly_coords_cols=area_poly_coords_cols,
            area_poly_coords_seq_start_idx=area_poly_coords_seq_start_idx,
            area_reg_poly_radius=area_reg_poly_radius,
            index_fp=index_fp,
            index_props=index_props
        )

        self.logger.info('\nSuccessfully generated index files {}.{{idx.dat}}'.format(index_fp))


class TransformSourceToCanonicalFileCmd(OasisBaseCommand):
    """
    Transform a supplier-specific source exposures/accounts file to a canonical
    Oasis exposures/accounts file using an XSD validation file and an XSLT
    transformation file.

    Calling syntax is::

        oasislmf model transform-source-to-canonical
            -s <source file path>
            -y <type of source file - exposures or accounts>
            [-v <validation file>]
            -x <transformation file>
            -o <output file path>
    """
    formatter_class = RawDescriptionHelpFormatter

    def add_args(self, parser):
        """
        Adds arguments to the argument parser.

        :param parser: The argument parser object
        :type parser: ArgumentParser
        """
        super(self.__class__, self).add_args(parser)

        parser.add_argument(
            '-s', '--source-file-path', default=None,
            help='Source file path',
        )
        parser.add_argument(
            '-y', '--source-file-type', default='exposures',
            help='Type of source file - exposures or accounts',
        )
        parser.add_argument(
<<<<<<< HEAD
            '-v', '--validation-file-path', default=None, required=False,
=======
            '-v', '--xsd-validation-file-path', default=None, required=False,
>>>>>>> 3a4b9830
            help='XSD validation file path (optional argument)',
        )
        parser.add_argument(
            '-x', '--transformation-file-path', default=None,
            help='XSLT transformation file path',
        )
        parser.add_argument(
            '-o', '--output-file-path', default=None,
            help='Output file path',
        )

    def action(self, args):
        """
        Transform a source exposures/accounts file to a canonical Oasis file.

        :param args: The arguments from the command line
        :type args: Namespace
        """
        inputs = InputValues(args)

        source_file_path = as_path(inputs.get('source_file_path', required=True, is_path=True), 'Source file path', preexists=True)
        source_file_type = inputs.get('source_file_type', default='exposures')

        _sft = 'exp' if source_file_type == 'exposures' else 'acc'
        _utc = get_utctimestamp(fmt='%Y%m%d%H%M%S')

<<<<<<< HEAD
        validation_file_path = as_path(inputs.get('validation_file_path', required=False, is_path=True), 'XSD validation file path', preexists=False)
        transformation_file_path = as_path(inputs.get('transformation_file_path', required=True, is_path=True), 'XSLT transformation file path', preexists=True)
=======
        xsd_validation_file_path = as_path(inputs.get('xsd_validation_file_path', required=False, is_path=True), 'XSD validation file path', preexists=False)
        xslt_transformation_file_path = as_path(inputs.get('xslt_transformation_file_path', required=True, is_path=True), 'XSLT transformation file path', preexists=True)
>>>>>>> 3a4b9830
        output_file_path = as_path(inputs.get('output_file_path', required=False, is_path=True, default='can{}-{}.csv'.format(_sft, _utc)), 'Output file path', preexists=False)

        self.logger.info('\nGenerating a canonical {} file {} from source {} file {}'.format(_sft, output_file_path, _sft, source_file_path))

<<<<<<< HEAD
        translator = Translator(source_file_path, output_file_path, transformation_file_path, xsd_path=validation_file_path, append_row_nums=True)
=======
        translator = Translator(source_file_path, output_file_path, xslt_transformation_file_path, xsd_validation_file_path, append_row_nums=True)
>>>>>>> 3a4b9830
        translator()

        self.logger.info('\nOutput file {} successfully generated'.format(output_file_path))


class TransformCanonicalToModelFileCmd(OasisBaseCommand):
    """
    Transform a canonical Oasis exposures file to a model Oasis exposures file
    using an XSD validation file and an XSLT transformation file. A model exposures
    file is a simplified version of the canonical exposures file and provides the
    input to an Oasis keys server for a model and its keys lookup class.

    Calling syntax is::

        oasislmf model transform-canonical-to-model
            -c <canonical exposures file path>
            -v <validation file>
            -x <transformation file>
            -o <output file path>
    """
    formatter_class = RawDescriptionHelpFormatter

    def add_args(self, parser):
        """
        Adds arguments to the argument parser.

        :param parser: The argument parser object
        :type parser: ArgumentParser
        """
        super(self.__class__, self).add_args(parser)

        parser.add_argument(
            '-c', '--canonical-exposures-file-path', default=None,
            help='Canonical file path',
        )
        parser.add_argument(
<<<<<<< HEAD
            '-v', '--validation-file-path', default=None, required=False,
=======
            '-v', '--xsd-validation-file-path', default=None, required=False,
>>>>>>> 3a4b9830
            help='XSD validation file path (optional argument)',
        )
        parser.add_argument(
            '-x', '--transformation-file-path', default=None,
            help='XSLT transformation file path',
        )
        parser.add_argument(
            '-o', '--output-file-path', default=None,
            help='Output file path',
        )

    def action(self, args):
        """
        Transform a source exposures/accounts file to a canonical Oasis file.

        :param args: The arguments from the command line
        :type args: Namespace
        """
        inputs = InputValues(args)

        canonical_exposures_file_path = as_path(inputs.get('canonical_exposures_file_path', required=True, is_path=True), 'Canonical exposures file path', preexists=True)

        _utc = get_utctimestamp(fmt='%Y%m%d%H%M%S')

<<<<<<< HEAD
        validation_file_path = as_path(inputs.get('validation_file_path', required=False, is_path=True), 'XSD validation file path', preexists=False)
        transformation_file_path = as_path(inputs.get('transformation_file_path', required=True, is_path=True), 'XSLT transformation file path', preexists=True)
=======
        xsd_validation_file_path = as_path(inputs.get('xsd_validation_file_path', required=False, is_path=True), 'XSD validation file path', preexists=False)
        xslt_transformation_file_path = as_path(inputs.get('xslt_transformation_file_path', required=True, is_path=True), 'XSLT transformation file path', preexists=True)
>>>>>>> 3a4b9830
        output_file_path = as_path(inputs.get('output_file_path', required=False, is_path=True, default='modexp-{}.csv'.format(_utc)), 'Output file path', preexists=False)

        self.logger.info('\nGenerating a model exposures file {} from canonical exposures file {}'.format(output_file_path, canonical_exposures_file_path))

<<<<<<< HEAD
        translator = Translator(canonical_exposures_file_path, output_file_path, transformation_file_path, xsd_path=validation_file_path ,append_row_nums=True)
=======
        translator = Translator(canonical_exposures_file_path, output_file_path, xslt_transformation_file_path, xsd_validation_file_path ,append_row_nums=True)
>>>>>>> 3a4b9830
        translator()

        self.logger.info('\nOutput file {} successfully generated'.format(output_file_path))


class GenerateKeysCmd(OasisBaseCommand):
    """
    Generate Oasis keys records (location records with area peril ID and
    vulnerability ID) for a model, and also writes them to file.

    The command line arguments can be supplied in the configuration file
    (``oasislmf.json`` by default or specified with the ``--config`` flag).
    Run ``oasislmf config --help`` for more information.

    Keys records returned by an Oasis keys lookup service (see the PiWind
    lookup service for reference) will be Python dicts with the following
    structure
    ::

        {
            "id": <loc. ID>,
            "peril_id": <Oasis peril type ID - oasislmf/utils/peril.py>,
            "coverage": <Oasis coverage type ID - see oasislmf/utils/coverage.py>,
            "area_peril_id": <area peril ID>,
            "vulnerability_id": <vulnerability ID>,
            "message": <lookup status message>,
            "status": <lookup status code - see oasislmf/utils/status.py>
        }

    The command can generate keys records in this format, and write them to file.

    For model loss calculations however ``ktools`` requires a keys CSV file with
    the following format
    ::

        LocID,PerilID,CoverageID,AreaPerilID,VulnerabilityID
        ..
        ..

    where the headers correspond to the relevant Oasis keys record fields.
    The command can also generate and write Oasis keys files. It will also
    optionally write an Oasis keys error file, which is a file containing
    keys records for locations with unsuccessful lookups (locations with
    a failing or non-matching lookup). It has the format
    ::

        LocID,PerilID,CoverageID,Message
    """
    formatter_class = RawDescriptionHelpFormatter

    def add_args(self, parser):
        """
        Adds arguments to the argument parser.

        :param parser: The argument parser object
        :type parser: ArgumentParser
        """
        super(self.__class__, self).add_args(parser)

        parser.add_argument('-k', '--keys-file-path', default=None, help='Keys file path')
        parser.add_argument('-e', '--keys-errors-file-path', default=None, help='Keys errors file path')
        parser.add_argument('-g', '--lookup-config-file-path', default=None, help='Lookup config JSON file path')
        parser.add_argument('-d', '--keys-data-path', default=None, help='Keys data directory path')
        parser.add_argument('-v', '--model-version-file-path', default=None, help='Model version file path')
        parser.add_argument('-l', '--lookup-package-path', default=None, help='Keys data directory path')
        parser.add_argument('-f', '--keys-format', choices=['oasis', 'json'], help='Keys records / files output format')
        parser.add_argument('-x', '--model-exposures-file-path', default=None, help='Keys records file output format')

    def action(self, args):
        """
        Generate and write Oasis keys (area peril ID, vulnerability ID) for a model.

        :param args: The arguments from the command line
        :type args: Namespace
        """
        inputs = InputValues(args)

        lookup_config_fp = as_path(inputs.get('lookup_config_file_path', required=False, is_path=True), 'Lookup config JSON file path',)

        keys_data_path = as_path(inputs.get('keys_data_path', required=False, is_path=True), 'Keys data path', preexists=False)
        model_version_file_path = as_path(inputs.get('model_version_file_path', required=False, is_path=True), 'Model version file path', preexists=False)
        lookup_package_path = as_path(inputs.get('lookup_package_path', required=False, is_path=True), 'Lookup package path', preexists=False)

        if not (lookup_config_fp or (keys_data_path and model_version_file_path and lookup_package_path)):
            raise OasisException('Either the lookup config JSON file path or the keys data path + model version file path + lookup package path must be provided')

        model_exposures_file_path = as_path(inputs.get('model_exposures_file_path', required=True, is_path=True), 'Model exposures')

        keys_format = inputs.get('keys_format', default='oasis')

        self.logger.info('\nGetting model info and lookup')
        model_info, lookup = OasisLookupFactory.create(
            lookup_config_fp=lookup_config_fp,
            model_keys_data_path=keys_data_path,
            model_version_file_path=model_version_file_path,
            lookup_package_path=lookup_package_path
        )
        self.logger.info('\t{}, {}'.format(model_info, lookup))

        utcnow = get_utctimestamp(fmt='%Y%m%d%H%M%S')

        default_keys_file_name = '{}-{}-{}-keys-{}.{}'.format(model_info['supplier_id'].lower(), model_info['model_id'].lower(), model_info['model_version'], utcnow, 'csv' if keys_format == 'oasis' else 'json')
        default_keys_errors_file_name = '{}-{}-{}-keys-errors-{}.{}'.format(model_info['supplier_id'].lower(), model_info['model_id'].lower(), model_info['model_version'], utcnow, 'csv' if keys_format == 'oasis' else 'json')

        keys_file_path = as_path(inputs.get('keys_file_path', default=default_keys_file_name.format(utcnow), required=False, is_path=True), 'Keys file path', preexists=False)
        keys_errors_file_path = as_path(inputs.get('keys_errors_file_path', default=default_keys_errors_file_name.format(utcnow), required=False, is_path=True), 'Keys errors file path', preexists=False)

        self.logger.info('\nSaving keys records to file')

        f1, n1, f2, n2 = OasisLookupFactory.save_results(
            lookup,
            keys_file_path,
            errors_fp=keys_errors_file_path,
            model_exposures_fp=model_exposures_file_path,
            format=keys_format
        )
        self.logger.info('\n{} successful results saved to keys file {}'.format(n1, f1))
        self.logger.info('\n{} unsuccessful results saved to keys errors file {}'.format(n2, f2))

        total_time = time.time() - start_time
        total_time_str = '{} seconds'.format(round(total_time, 3)) if total_time < 60 else '{} minutes'.format(round(total_time / 60, 3))
        self.logger.info('\nFinished keys files generation ({})'.format(total_time_str))


class GenerateOasisFilesCmd(OasisBaseCommand):
    """
    Generate Oasis files: items, coverages, GUL summary (exposure files) +
    optionally also FM files (policy TC, profile, programme, xref, summaryxref)

    The command line arguments can be supplied in the configuration file
    (``oasislmf.json`` by default or specified with the ``--config`` flag).
    """
    def add_args(self, parser):
        """
        Adds arguments to the argument parser.

        :param parser: The argument parser object
        :type parser: ArgumentParser
        """
        super(self.__class__, self).add_args(parser)

        parser.add_argument('-o', '--oasis-files-path', default=None, help='Path to Oasis files')
        parser.add_argument('-g', '--lookup-config-file-path', default=None, help='Lookup config JSON file path')
        parser.add_argument('-k', '--keys-data-path', default=None, help='Path to Oasis files')
        parser.add_argument('-v', '--model-version-file-path', default=None, help='Model version file path')
        parser.add_argument('-l', '--lookup-package-path', default=None, help='Lookup package path')
        parser.add_argument(
            '-p', '--canonical-exposures-profile-json-path', default=None,
            help='Supplier canonical exposures profile JSON file path'
        )
        parser.add_argument(
            '-q', '--canonical-accounts-profile-json-path', default=None,
            help='Supplier canonical accounts profile JSON file path'
        )
        parser.add_argument('-x', '--source-exposures-file-path', default=None, help='Source exposures file path')
        parser.add_argument('-y', '--source-accounts-file-path', default=None, help='Source accounts file path')
        parser.add_argument(
            '-a', '--source-exposures-validation-file-path', default=None,
            help='Source exposures validation file (XSD) path (optional argument)'
<<<<<<< HEAD
        )
        parser.add_argument(
            '-b', '--source-accounts-validation-file-path', default=None,
            help='Source accounts file validation file (XSD) path'
        )
        parser.add_argument(
            '-c', '--source-to-canonical-exposures-transformation-file-path', default=None,
            help='Source -> canonical exposures file transformation file (XSLT) path'
        )
        parser.add_argument(
            '-d', '--source-to-canonical-accounts-transformation-file-path', default=None,
            help='Source -> canonical accounts file transformation file (XSLT) path'
=======
>>>>>>> 3a4b9830
        )
        parser.add_argument(
            '-e', '--canonical-exposures-validation-file-path', default=None,
            help='Canonical exposures validation file (XSD) path (optional argument)'
        )
        parser.add_argument(
<<<<<<< HEAD
            '-f', '--canonical-to-model-exposures-transformation-file-path', default=None,
            help='Canonical exposures validation file (XSD) path, (optional argument)'
=======
            '-c', '--canonical-exposures-validation-file-path', default=None,
            help='Canonical exposures validation file (XSD) path (optional argument)'
>>>>>>> 3a4b9830
        )
        parser.add_argument('--fm', action='store_true', help='Generate FM files - False if absent')
        parser.add_argument(
<<<<<<< HEAD
            '-u', '--fm-agg-profile-path', default=None,
            help='Supplier FM aggregation profile JSON file path'
=======
            '-d', '--canonical-to-model-exposures-transformation-file-path', default=None,
            help='Canonical exposures validation file (XSD) path, (optional argument)'
>>>>>>> 3a4b9830
        )

    def action(self, args):
        """
        Generate Oasis files (items, coverages, GUL summary) for a model

        :param args: The arguments from the command line
        :type args: Namespace
        """
        inputs = InputValues(args)

        utcnow = get_utctimestamp(fmt='%Y%m%d%H%M%S')
        default_oasis_files_path = os.path.join(os.getcwd(), 'runs', 'OasisFiles-{}'.format(utcnow))

        oasis_files_path = as_path(inputs.get('oasis_files_path', is_path=True, default=default_oasis_files_path), 'Oasis file', preexists=False)

        lookup_config_fp = as_path(inputs.get('lookup_config_file_path', required=False, is_path=True), 'Lookup config JSON file path', preexists=False)

        keys_data_path = as_path(inputs.get('keys_data_path', required=False, is_path=True), 'Keys data path', preexists=False)
        model_version_file_path = as_path(inputs.get('model_version_file_path', required=False, is_path=True), 'Model version file path', preexists=False)
        lookup_package_path = as_path(inputs.get('lookup_package_path', required=False, is_path=True), 'Lookup package path', preexists=False)

        if not (lookup_config_fp or (keys_data_path and model_version_file_path and lookup_package_path)):
            raise OasisException('Either the lookup config JSON file path or the keys data path + model version file path + lookup package path must be provided')

        canonical_exposures_profile_json_path = as_path(
            inputs.get('canonical_exposures_profile_json_path', required=True, is_path=True),
            'Supplier canonical exposures profile JSON path'
        )
        canonical_accounts_profile_json_path = as_path(
            inputs.get('canonical_accounts_profile_json_path', required=False, is_path=True),
            'Supplier canonical accounts profile JSON path'
        )
        source_exposures_file_path = as_path(inputs.get('source_exposures_file_path', required=True, is_path=True), 'Source exposures file path')
        source_accounts_file_path = as_path(inputs.get('source_accounts_file_path', required=False, is_path=True), 'Source accounts file path')
        source_exposures_validation_file_path = as_path(
            inputs.get('source_exposures_validation_file_path', required=False, is_path=True),
            'Source exposures validation file',
            preexists=False
<<<<<<< HEAD
        )
        source_accounts_validation_file_path = as_path(
            inputs.get('source_accounts_validation_file_path', required=False, is_path=True),
            'Source accounts file validation file path'
=======
>>>>>>> 3a4b9830
        )
        source_to_canonical_exposures_transformation_file_path = as_path(
            inputs.get('source_to_canonical_exposures_transformation_file_path', required=True, is_path=True),
            'Source to canonical exposures file transformation file path'
        )
        source_to_canonical_accounts_transformation_file_path = as_path(
            inputs.get('source_to_canonical_accounts_transformation_file_path', required=False, is_path=True),
            'Source to canonical accounts file transformation file path'
        )
        canonical_exposures_validation_file_path = as_path(
            inputs.get('canonical_exposures_validation_file_path', required=False, is_path=True),
            'Canonical exposures validation file',
            preexists=False
        )
        canonical_to_model_exposures_transformation_file_path = as_path(
            inputs.get('canonical_to_model_exposures_transformation_file_path', required=True, is_path=True),
            'Canonical to model exposures transformation file path'
        )

        fm = inputs.get('fm', default=False)

        fm_agg_profile_path = as_path(
            inputs.get('fm_agg_profile_path', required=False, is_path=True),
            'Supplier FM aggregation profile JSON file path'
        )

        start_time = time.time()
        self.logger.info('\nStarting Oasis files generation (@ {}): GUL=True, FM={}'.format(get_utctimestamp(), fm))

        if fm and not (source_accounts_file_path and canonical_accounts_profile_json_path and fm_agg_profile_path):
            raise OasisException(
                'FM option indicated but missing one or more of the following arguments: canonical accounts profile JSON file path,'
                'source accounts file path, FM aggregation profile JSON file path'
            )

        self.logger.info('\nGetting model info and lookup')
        model_info, lookup = OasisLookupFactory.create(
                lookup_config_fp=lookup_config_fp,
                model_keys_data_path=keys_data_path,
                model_version_file_path=model_version_file_path,
                lookup_package_path=lookup_package_path
        )
        self.logger.info('\t{}, {}'.format(model_info, lookup))

        manager = OasisExposuresManager()

        self.logger.info('\nCreating Oasis model object')
        model = manager.create_model(
            model_supplier_id=model_info['supplier_id'],
            model_id=model_info['model_id'],
            model_version=model_info['model_version'],
            resources={
                'lookup': lookup,
                'lookup_config_fp': lookup_config_fp or None,
                'oasis_files_path': oasis_files_path,
                'source_exposures_file_path': source_exposures_file_path,
                'source_accounts_file_path': source_accounts_file_path,
                'source_exposures_validation_file_path': source_exposures_validation_file_path,
                'source_accounts_validation_file_path': source_accounts_validation_file_path,
                'source_to_canonical_exposures_transformation_file_path': source_to_canonical_exposures_transformation_file_path,
                'source_to_canonical_accounts_transformation_file_path': source_to_canonical_accounts_transformation_file_path,
                'canonical_accounts_profile_json_path': canonical_accounts_profile_json_path,
                'canonical_exposures_profile_json_path': canonical_exposures_profile_json_path,
                'canonical_exposures_validation_file_path': canonical_exposures_validation_file_path,
                'canonical_to_model_exposures_transformation_file_path': canonical_to_model_exposures_transformation_file_path,
                'fm_agg_profile_path': fm_agg_profile_path
            }
        )
        self.logger.info('\t{}'.format(model))

        self.logger.info('\nSetting up Oasis files directory for model {}'.format(model.key))
        Path(oasis_files_path).mkdir(parents=True, exist_ok=True)

        self.logger.info('\nGenerating Oasis files for model')

        oasis_files = manager.start_oasis_files_pipeline(
            oasis_model=model,
            fm=fm,
            logger=self.logger
        )

        self.logger.info('\nGenerated Oasis files for model: {}'.format(oasis_files))

        total_time = time.time() - start_time
        total_time_str = '{} seconds'.format(round(total_time, 3)) if total_time < 60 else '{} minutes'.format(round(total_time / 60, 3))
        self.logger.info('\nFinished Oasis files generation ({})'.format(total_time_str))


class GenerateLossesCmd(OasisBaseCommand):
    """
    Generate losses using the installed ktools framework.

    Given Oasis files, model analysis settings JSON file, model data, and
    some other parameters. can generate losses using the installed ktools framework.

    The command line arguments can be supplied in the configuration file
    (``oasislmf.json`` by default or specified with the ``--config`` flag).
    Run ``oasislmf config --help`` for more information.

    The script creates a time-stamped folder in the model run directory and
    sets that as the new model run directory, copies the analysis settings
    JSON file into the run directory and creates the following folder
    structure
    ::

        ├── analysis_settings.json
        ├── fifo/
        ├── input/
        ├── output/
        ├── static/
        └── work/

    Depending on the OS type the model data is symlinked (Linux, Darwin) or
    copied (Cygwin, Windows) into the ``static`` subfolder. The input files
    are kept in the ``input`` subfolder and the losses are generated as CSV
    files in the ``output`` subfolder.

    By default executing the generated ktools losses script will automatically
    execute, this can be overridden by providing the ``--no-execute`` flag.
    """
    formatter_class = RawDescriptionHelpFormatter

    def add_args(self, parser):
        """
        Adds arguments to the argument parser.

        :param parser: The argument parser object
        :type parser: ArgumentParser
        """
        super(self.__class__, self).add_args(parser)

        parser.add_argument('-o', '--oasis-files-path', default=None, help='Oasis files path')
        parser.add_argument('-j', '--analysis-settings-json-file-path', default=None, help='Analysis settings JSON file path')
        parser.add_argument('-m', '--model-data-path', default=None, help='Model data path')
        parser.add_argument('-r', '--model-run-dir-path', default=None, help='Model run directory path')
        parser.add_argument('-s', '--ktools-script-name', default=None, help='Ktools calc. script file path')
        parser.add_argument('-n', '--ktools-num-processes', default=-1, help='Number of ktools calculation processes to use')

    def action(self, args):
        """
        Generate losses using the installed ktools framework.

        :param args: The arguments from the command line
        :type args: Namespace
        """
        inputs = InputValues(args)

        oasis_files_path = as_path(inputs.get('oasis_files_path', required=True, is_path=True), 'Oasis files path', preexists=True)

        model_run_dir_path = as_path(inputs.get('model_run_dir_path', required=False, is_path=True), 'Model run directory', preexists=False)

        analysis_settings_json_file_path = as_path(
            inputs.get('analysis_settings_json_file_path', required=True, is_path=True),
            'Analysis settings JSON file'
        )
        model_data_path = as_path(inputs.get('model_data_path', required=True, is_path=True), 'Model data path')

        ktools_script_name = inputs.get('ktools_script_name', default='run_ktools')

        start_time = time.time()
        self.logger.info('\nStarting loss generation (@ {})'.format(get_utctimestamp()))

        if not model_run_dir_path:
            utcnow = get_utctimestamp(fmt='%Y%m%d%H%M%S')
            model_run_dir_path = os.path.join(os.getcwd(), 'runs', 'ProgOasis-{}'.format(utcnow))
            self.logger.info('\nNo model run dir. provided - creating a timestamped run dir. in working directory as {}'.format(model_run_dir_path))
            Path(model_run_dir_path).mkdir(parents=True, exist_ok=True)
        else:
            if not os.path.exists(model_run_dir_path):
                Path(model_run_dir_path).mkdir(parents=True, exist_ok=True)

        self.logger.info(
            '\nPreparing model run directory {} - copying Oasis files, analysis settings JSON file and linking model data'.format(model_run_dir_path)
        )
        prepare_model_run_directory(
            model_run_dir_path,
            oasis_files_path,
            analysis_settings_json_file_path,
            model_data_path
        )

        self.logger.info('\nConverting Oasis files to ktools binary files')
        oasis_files_path = os.path.join(model_run_dir_path, 'input', 'csv')
        binary_files_path = os.path.join(model_run_dir_path, 'input')
        create_binary_files(oasis_files_path, binary_files_path)

        analysis_settings_json_file_path = os.path.join(model_run_dir_path, 'analysis_settings.json')
        try:
            self.logger.info('\nReading analysis settings JSON file')
            with io.open(analysis_settings_json_file_path, 'r', encoding='utf-8') as f:
                analysis_settings = json.load(f)
                if 'analysis_settings' in analysis_settings:
                    analysis_settings = analysis_settings['analysis_settings']
        except (IOError, TypeError, ValueError):
            raise OasisException('Invalid analysis settings JSON file or file path: {}.'.format(analysis_settings_json_file_path))

        self.logger.info('\nLoaded analysis settings JSON: {}'.format(analysis_settings))

        self.logger.info('\nPreparing model run inputs')
        prepare_model_run_inputs(analysis_settings, model_run_dir_path)

        script_path = os.path.join(model_run_dir_path, '{}.sh'.format(ktools_script_name))

        self.logger.info('\nGenerating ktools losses script')
        genbash(
            args.ktools_num_processes,
            analysis_settings,
            filename=script_path,
        )
        
        self.logger.info('\nMaking ktools losses script executable')
        subprocess.check_call("chmod +x {}".format(script_path), stderr=subprocess.STDOUT, shell=True)

        self.logger.info('\nExecuting generated ktools losses script')
        os.chdir(model_run_dir_path)
        run(analysis_settings, args.ktools_num_processes, filename=script_path)

        self.logger.info('\nLoss outputs generated in {}'.format(os.path.join(model_run_dir_path, 'output')))

        total_time = time.time() - start_time
        total_time_str = '{} seconds'.format(round(total_time, 3)) if total_time < 60 else '{} minutes'.format(round(total_time / 60, 3))
        self.logger.info('\nFinished loss generation ({})'.format(total_time_str))


class RunCmd(OasisBaseCommand):
    """
    Run models end to end.

    The command line arguments can be supplied in the configuration file
    (``oasislmf.json`` by default or specified with the ``--config`` flag).
    """
    def add_args(self, parser):
        """
        Run models end to end.

        :param parser: The argument parser object
        :type parser: ArgumentParser
        """
        super(self.__class__, self).add_args(parser)

        parser.add_argument('-k', '--keys-data-path', default=None, help='Oasis files path')
        parser.add_argument('-v', '--model-version-file-path', default=None, help='Model version file path')

        parser.add_argument('-l', '--lookup-package-file-path', default=None, help='Keys data directory path')
        parser.add_argument('-g', '--lookup-config-file-path', default=None, help='Lookup config JSON file path')

        parser.add_argument(
            '-p', '--canonical-exposures-profile-json-path', default=None,
            help='Supplier canonical exposures profile JSON path'
        )
        parser.add_argument(
            '-q', '--canonical-accounts-profile-json-path', default=None,
            help='Supplier canonical accounts profile JSON path'
        )
        
        parser.add_argument('-x', '--source-exposures-file-path', default=None, help='Source exposures file path')
        parser.add_argument('-y', '--source-accounts-file-path', default=None, help='Source accounts file path')
        parser.add_argument(
            '-a', '--source-exposures-validation-file-path', default=None,
            help='Source exposures validation file (XSD) path (optional argument)'
<<<<<<< HEAD
        )
        parser.add_argument(
            '-b', '--source-accounts-validation-file-path', default=None,
            help='Source accounts file validation file (XSD) path'
        )
        parser.add_argument(
            '-c', '--source-to-canonical-exposures-transformation-file-path', default=None,
            help='Source -> canonical exposures file transformation file (XSLT) path'
=======
>>>>>>> 3a4b9830
        )
        parser.add_argument(
            '-d', '--source-to-canonical-accounts-transformation-file-path', default=None,
            help='Source -> canonical accounts file transformation file (XSLT) path'
        )
        parser.add_argument(
<<<<<<< HEAD
            '-e', '--canonical-exposures-validation-file-path', default=None,
            help='Canonical exposures validation file (XSD) path (optional argument)'
        )
        parser.add_argument(
            '-f', '--canonical-to-model-exposures-transformation-file-path', default=None,
            help='Canonical exposures validation file (XSD) path, (optional argument)'
=======
            '-c', '--canonical-exposures-validation-file-path', default=None,
            help='Canonical exposures validation file (XSD) path (optional argument)'
        )
        parser.add_argument(
            '-d', '--canonical-to-model-exposures-transformation-file-path', default=None,
            help='Canonical exposures validation file (XSD) path (optional argument)'
>>>>>>> 3a4b9830
        )
        parser.add_argument('--fm', action='store_true', help='Generate FM files - False if absent')

        parser.add_argument(
            '-u', '--fm-agg-profile-path', default=None,
            help='Supplier FM aggregation profile JSON file path'
        )

        parser.add_argument(
            '-j', '--analysis-settings-json-file-path', default=None,
            help='Model analysis settings JSON file path'
        )
        parser.add_argument('-m', '--model-data-path', default=None, help='Model data path')
        parser.add_argument('-r', '--model-run-dir-path', default=None, help='Model run directory path')
        parser.add_argument(
            '-s', '--ktools-script-name', default=None,
            help='Name of the ktools output script (should not contain any filetype extension)'
        )
        parser.add_argument('-n', '--ktools-num-processes', default=2, help='Number of ktools calculation processes to use')

    def action(self, args):
        """
        Generate Oasis files (items, coverages, GUL summary) for a model

        :param args: The arguments from the command line
        :type args: Namespace
        """
        inputs = InputValues(args)

        model_run_dir_path = as_path(inputs.get('model_run_dir_path', required=False), 'Model run path', preexists=False)

        start_time = time.time()
        self.logger.info('\nStarting model run (@ {})'.format(get_utctimestamp()))

        if not model_run_dir_path:
            utcnow = get_utctimestamp(fmt='%Y%m%d%H%M%S')
            model_run_dir_path = os.path.join(os.getcwd(), 'runs', 'ProgOasis-{}'.format(utcnow))
            self.logger.info('\nNo model run dir. provided - creating a timestamped run dir. in working directory as {}'.format(model_run_dir_path))
            Path(model_run_dir_path).mkdir(parents=True, exist_ok=True)
        else:
            if not os.path.exists(model_run_dir_path):
                Path(model_run_dir_path).mkdir(parents=True, exist_ok=True)

        args.model_run_dir_path = model_run_dir_path

        args.oasis_files_path = os.path.join(model_run_dir_path, 'input', 'csv')
        self.logger.info('\nCreating Oasis files directory {}'.format(args.oasis_files_path))

        Path(args.oasis_files_path).mkdir(parents=True, exist_ok=True)

        gen_oasis_files_cmd = GenerateOasisFilesCmd()
        gen_oasis_files_cmd._logger = self.logger
        gen_oasis_files_cmd.action(args)

        gen_losses_cmd = GenerateLossesCmd()
        gen_losses_cmd._logger = self.logger
        gen_losses_cmd.action(args)

        total_time = time.time() - start_time
        total_time_str = '{} seconds'.format(round(total_time, 3)) if total_time < 60 else '{} minutes'.format(round(total_time / 60, 3))
        self.logger.info('\nFinished model run ({})'.format(total_time_str))


class ModelsCmd(OasisBaseCommand):
    sub_commands = {
        'generate-peril-areas-rtree-file-index': GeneratePerilAreasRtreeFileIndexCmd,
        'transform-source-to-canonical': TransformSourceToCanonicalFileCmd,
        'transform-canonical-to-model': TransformCanonicalToModelFileCmd,
        'generate-keys': GenerateKeysCmd,
        'generate-oasis-files': GenerateOasisFilesCmd,
        'generate-losses': GenerateLossesCmd,
        'run': RunCmd,
    }<|MERGE_RESOLUTION|>--- conflicted
+++ resolved
@@ -197,11 +197,7 @@
             help='Type of source file - exposures or accounts',
         )
         parser.add_argument(
-<<<<<<< HEAD
             '-v', '--validation-file-path', default=None, required=False,
-=======
-            '-v', '--xsd-validation-file-path', default=None, required=False,
->>>>>>> 3a4b9830
             help='XSD validation file path (optional argument)',
         )
         parser.add_argument(
@@ -228,22 +224,15 @@
         _sft = 'exp' if source_file_type == 'exposures' else 'acc'
         _utc = get_utctimestamp(fmt='%Y%m%d%H%M%S')
 
-<<<<<<< HEAD
         validation_file_path = as_path(inputs.get('validation_file_path', required=False, is_path=True), 'XSD validation file path', preexists=False)
         transformation_file_path = as_path(inputs.get('transformation_file_path', required=True, is_path=True), 'XSLT transformation file path', preexists=True)
-=======
-        xsd_validation_file_path = as_path(inputs.get('xsd_validation_file_path', required=False, is_path=True), 'XSD validation file path', preexists=False)
-        xslt_transformation_file_path = as_path(inputs.get('xslt_transformation_file_path', required=True, is_path=True), 'XSLT transformation file path', preexists=True)
->>>>>>> 3a4b9830
+
         output_file_path = as_path(inputs.get('output_file_path', required=False, is_path=True, default='can{}-{}.csv'.format(_sft, _utc)), 'Output file path', preexists=False)
 
         self.logger.info('\nGenerating a canonical {} file {} from source {} file {}'.format(_sft, output_file_path, _sft, source_file_path))
 
-<<<<<<< HEAD
         translator = Translator(source_file_path, output_file_path, transformation_file_path, xsd_path=validation_file_path, append_row_nums=True)
-=======
-        translator = Translator(source_file_path, output_file_path, xslt_transformation_file_path, xsd_validation_file_path, append_row_nums=True)
->>>>>>> 3a4b9830
+
         translator()
 
         self.logger.info('\nOutput file {} successfully generated'.format(output_file_path))
@@ -280,11 +269,7 @@
             help='Canonical file path',
         )
         parser.add_argument(
-<<<<<<< HEAD
             '-v', '--validation-file-path', default=None, required=False,
-=======
-            '-v', '--xsd-validation-file-path', default=None, required=False,
->>>>>>> 3a4b9830
             help='XSD validation file path (optional argument)',
         )
         parser.add_argument(
@@ -309,22 +294,15 @@
 
         _utc = get_utctimestamp(fmt='%Y%m%d%H%M%S')
 
-<<<<<<< HEAD
         validation_file_path = as_path(inputs.get('validation_file_path', required=False, is_path=True), 'XSD validation file path', preexists=False)
         transformation_file_path = as_path(inputs.get('transformation_file_path', required=True, is_path=True), 'XSLT transformation file path', preexists=True)
-=======
-        xsd_validation_file_path = as_path(inputs.get('xsd_validation_file_path', required=False, is_path=True), 'XSD validation file path', preexists=False)
-        xslt_transformation_file_path = as_path(inputs.get('xslt_transformation_file_path', required=True, is_path=True), 'XSLT transformation file path', preexists=True)
->>>>>>> 3a4b9830
+
         output_file_path = as_path(inputs.get('output_file_path', required=False, is_path=True, default='modexp-{}.csv'.format(_utc)), 'Output file path', preexists=False)
 
         self.logger.info('\nGenerating a model exposures file {} from canonical exposures file {}'.format(output_file_path, canonical_exposures_file_path))
 
-<<<<<<< HEAD
         translator = Translator(canonical_exposures_file_path, output_file_path, transformation_file_path, xsd_path=validation_file_path ,append_row_nums=True)
-=======
-        translator = Translator(canonical_exposures_file_path, output_file_path, xslt_transformation_file_path, xsd_validation_file_path ,append_row_nums=True)
->>>>>>> 3a4b9830
+
         translator()
 
         self.logger.info('\nOutput file {} successfully generated'.format(output_file_path))
@@ -484,7 +462,6 @@
         parser.add_argument(
             '-a', '--source-exposures-validation-file-path', default=None,
             help='Source exposures validation file (XSD) path (optional argument)'
-<<<<<<< HEAD
         )
         parser.add_argument(
             '-b', '--source-accounts-validation-file-path', default=None,
@@ -497,31 +474,21 @@
         parser.add_argument(
             '-d', '--source-to-canonical-accounts-transformation-file-path', default=None,
             help='Source -> canonical accounts file transformation file (XSLT) path'
-=======
->>>>>>> 3a4b9830
         )
         parser.add_argument(
             '-e', '--canonical-exposures-validation-file-path', default=None,
             help='Canonical exposures validation file (XSD) path (optional argument)'
         )
         parser.add_argument(
-<<<<<<< HEAD
             '-f', '--canonical-to-model-exposures-transformation-file-path', default=None,
             help='Canonical exposures validation file (XSD) path, (optional argument)'
-=======
-            '-c', '--canonical-exposures-validation-file-path', default=None,
-            help='Canonical exposures validation file (XSD) path (optional argument)'
->>>>>>> 3a4b9830
+
         )
         parser.add_argument('--fm', action='store_true', help='Generate FM files - False if absent')
         parser.add_argument(
-<<<<<<< HEAD
             '-u', '--fm-agg-profile-path', default=None,
             help='Supplier FM aggregation profile JSON file path'
-=======
-            '-d', '--canonical-to-model-exposures-transformation-file-path', default=None,
-            help='Canonical exposures validation file (XSD) path, (optional argument)'
->>>>>>> 3a4b9830
+
         )
 
     def action(self, args):
@@ -561,13 +528,10 @@
             inputs.get('source_exposures_validation_file_path', required=False, is_path=True),
             'Source exposures validation file',
             preexists=False
-<<<<<<< HEAD
         )
         source_accounts_validation_file_path = as_path(
             inputs.get('source_accounts_validation_file_path', required=False, is_path=True),
             'Source accounts file validation file path'
-=======
->>>>>>> 3a4b9830
         )
         source_to_canonical_exposures_transformation_file_path = as_path(
             inputs.get('source_to_canonical_exposures_transformation_file_path', required=True, is_path=True),
@@ -828,7 +792,6 @@
         parser.add_argument(
             '-a', '--source-exposures-validation-file-path', default=None,
             help='Source exposures validation file (XSD) path (optional argument)'
-<<<<<<< HEAD
         )
         parser.add_argument(
             '-b', '--source-accounts-validation-file-path', default=None,
@@ -837,29 +800,18 @@
         parser.add_argument(
             '-c', '--source-to-canonical-exposures-transformation-file-path', default=None,
             help='Source -> canonical exposures file transformation file (XSLT) path'
-=======
->>>>>>> 3a4b9830
         )
         parser.add_argument(
             '-d', '--source-to-canonical-accounts-transformation-file-path', default=None,
             help='Source -> canonical accounts file transformation file (XSLT) path'
         )
         parser.add_argument(
-<<<<<<< HEAD
             '-e', '--canonical-exposures-validation-file-path', default=None,
             help='Canonical exposures validation file (XSD) path (optional argument)'
         )
         parser.add_argument(
             '-f', '--canonical-to-model-exposures-transformation-file-path', default=None,
             help='Canonical exposures validation file (XSD) path, (optional argument)'
-=======
-            '-c', '--canonical-exposures-validation-file-path', default=None,
-            help='Canonical exposures validation file (XSD) path (optional argument)'
-        )
-        parser.add_argument(
-            '-d', '--canonical-to-model-exposures-transformation-file-path', default=None,
-            help='Canonical exposures validation file (XSD) path (optional argument)'
->>>>>>> 3a4b9830
         )
         parser.add_argument('--fm', action='store_true', help='Generate FM files - False if absent')
 
