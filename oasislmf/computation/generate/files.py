--- conflicted
+++ resolved
@@ -112,10 +112,7 @@
         {'name': 'portfolio', 'type': str, 'nargs': '+', 'help': 'A set of portfolios to include in the files'},
         {'name': 'account', 'type': str, 'nargs': '+', 'help': 'A set of locations to include in the files'},
         {'name': 'base_df_engine', 'type': str, 'default': 'lot3.df_reader.reader.OasisPandasReader', 'help': 'The default dataframe reading engine to use when loading files'},
-<<<<<<< HEAD
-=======
         {'name': 'exposure_df_engine', 'type': str, 'default': 'lot3.df_reader.reader.OasisPandasReader', 'help': 'The dataframe reading engine to use when loading exposure files'},
->>>>>>> 69d6e2a6
     ]
 
     def _get_output_dir(self):
@@ -138,10 +135,7 @@
             'portfolio_numbers': self.portfolio,
             'account_numbers': self.account,
             'base_df_engine': self.base_df_engine,
-<<<<<<< HEAD
-=======
             'exposure_df_engine': self.exposure_df_engine,
->>>>>>> 69d6e2a6
         }
 
     def run(self):
