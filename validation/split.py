#!/usr/bin/env python3

import re
import numpy as np
import pandas as pd
import os
import json
import argparse

from oasislmf.utils.path import setcwd

parser = argparse.ArgumentParser()

parser.add_argument("-dir", "--subdirectory", help="enter subdirectory name")

params = parser.parse_args()

subdir = params.subdirectory

with setcwd(subdir):
    locationfile = pd.read_csv('location.csv')
    accountfile = pd.read_csv('account.csv')

<<<<<<< HEAD
    split_location = locationfile.groupby('FlexiLocUnit')
    split_account = accountfile.groupby('FlexiAccUnit')
=======
os.chdir(subdir)

locationfile = pd.read_csv('location.csv', dtype=str, keep_default_na=False)
accountfile = pd.read_csv('account.csv', dtype=str, keep_default_na=False)

split_location = locationfile.groupby('FlexiLocUnit')
split_account = accountfile.groupby('FlexiAccUnit')
>>>>>>> 23e704c3

    newpath = 'units'
    if not os.path.exists(newpath):
        os.makedirs(newpath)

    cwd = os.getcwd()

    # loop through the groups and save to directories based on unique values
    for name, group in split_location:
        sub_dir = os.path.join(newpath, name)
        if not os.path.exists(sub_dir):
            os.mkdir(sub_dir)
        group = group.drop(['FlexiLocUnit'], axis=1)
        group.to_csv(sub_dir + "/location.csv", index=0)

    for name, group in split_account:
        sub_dir = os.path.join(newpath, name)
        if not os.path.exists(sub_dir):
            os.mkdir(sub_dir)
        group = group.drop(['FlexiAccUnit'], axis=1)
        group.to_csv(sub_dir + "/account.csv", index=0)

    names = sorted([str(item[0]) for item in split_location])

    # Function to sort fm string in Ascedning order


    def ascedning(text):
        return int(text) if text.isdigit() else text


    def natural_keys(text):

        return [ascedning(c) for c in re.split(r'(\d+)', text)]


    names.sort(key=natural_keys)
    # print(names)

    units_dir = os.path.join(cwd, 'units')

    if not os.path.exists(units_dir):
        os.mkdir(units_dir)

    with open(os.path.join(units_dir, 'units.txt'), "w") as txt_file:
        names, groups = map(list, zip(*split_location))
        names.sort(key=natural_keys)
        for name in names:
            txt_file.write(str(name) + '\n')<|MERGE_RESOLUTION|>--- conflicted
+++ resolved
@@ -18,21 +18,11 @@
 subdir = params.subdirectory
 
 with setcwd(subdir):
-    locationfile = pd.read_csv('location.csv')
-    accountfile = pd.read_csv('account.csv')
+    locationfile = pd.read_csv('location.csv', dtype=str, keep_default_na=False)
+    accountfile = pd.read_csv('account.csv', dtype=str, keep_default_na=False)
 
-<<<<<<< HEAD
     split_location = locationfile.groupby('FlexiLocUnit')
     split_account = accountfile.groupby('FlexiAccUnit')
-=======
-os.chdir(subdir)
-
-locationfile = pd.read_csv('location.csv', dtype=str, keep_default_na=False)
-accountfile = pd.read_csv('account.csv', dtype=str, keep_default_na=False)
-
-split_location = locationfile.groupby('FlexiLocUnit')
-split_account = accountfile.groupby('FlexiAccUnit')
->>>>>>> 23e704c3
 
     newpath = 'units'
     if not os.path.exists(newpath):
