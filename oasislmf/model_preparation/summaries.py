--- conflicted
+++ resolved
@@ -435,12 +435,8 @@
         write_xref_file(ri_summaryxref_df, summary_ri_fp)
 
 
-<<<<<<< HEAD
 @oasis_log
 def get_exposure_summary(df, exposure_summary, peril_key, peril_id, status, loc_num):
-=======
-def get_exposure_summary(df, exposure_summary, peril, peril_code, status, loc_id):
->>>>>>> dd44c728
     """
     Populate dictionary with TIVs and number of locations, grouped by peril and
     validity respectively
@@ -484,11 +480,7 @@
         exposure_summary[peril_key]['all']['tiv'] += tiv_sum
 
     # Find number of locations
-<<<<<<< HEAD
     loc_count = df.loc[df['peril_id'] == peril_id, loc_num].drop_duplicates().count()
-=======
-    loc_count = df.loc[df['peril_id'] == peril_code, loc_id].drop_duplicates().count()
->>>>>>> dd44c728
     loc_count = int(loc_count)
     exposure_summary[peril_key][status]['number_of_locations'] = loc_count
     exposure_summary[peril_key]['all']['number_of_locations'] += loc_count
@@ -503,12 +495,8 @@
     exposure_df,
     exposure_fp,
     keys_errors_fp,
-<<<<<<< HEAD
     exposure_profile,
     hierarchy_terms
-=======
-    exposure_profile
->>>>>>> dd44c728
 ):
     """
     Create exposure summary as dictionary of TIVs and number of locations
@@ -532,7 +520,6 @@
 
     :param exposure_profile: profile defining exposure file
     :type exposure_profile: dict
-<<<<<<< HEAD
 
     :param loc_num: OED location number column name (optional; default is "locnumber")
     :type loc_num: str
@@ -542,22 +529,6 @@
     """
 
     # Get GUL input items dataframe to process keys errors
-=======
-    """
-
-    # Get keys in GUL input items dataframe and merge with key errors to obtain
-    # status information
-    oed_hierarchy = get_oed_hierarchy(exposure_profile=exposure_profile)
-    loc_id = oed_hierarchy['locid']['ProfileElementName'].lower()
-
-    dtypes = {
-        'locid': 'str',
-        'perilid': 'str',
-        'coveragetypeid': 'uint32',
-        'status': 'str',
-        'message': 'str'
-    }
->>>>>>> dd44c728
     try:
         gul_inputs_errors_df, _ = get_gul_input_items(
             exposure_fp, keys_errors_fp, exposure_profile=exposure_profile
@@ -582,8 +553,8 @@
 
     # Merge GUL input items and source exposure dataframes to leave covered
     # perils
-    loc_num = hierarchy_terms['locid']
-    loc_per_cov = hierarchy_terms['locperilscovered']
+    loc_num = hierarchy_terms['locid']['ProfileElementName'].lower()
+    loc_per_cov = hierarchy_terms['locperilid']['ProfileElementName'].lower()
     exposure_df = split_dataframe_list(exposure_df, 'locperilscovered', ';')
     gul_inputs_df = merge_dataframes(
         gul_inputs_df,
@@ -594,22 +565,10 @@
     )
     gul_inputs_errors_df = merge_dataframes(
         gul_inputs_errors_df,
-<<<<<<< HEAD
         exposure_df,
         left_on=[loc_num, 'peril_id'],
         right_on=[loc_num, loc_per_cov],
         how='inner'
-=======
-        keys_errors_df,
-        left_on=[loc_id, 'peril_id', 'coverage_type_id'],
-        right_on=['locid', 'perilid', 'coveragetypeid'],
-        how='left'
-    )
-    gul_inputs_errors_df.drop(
-        columns=['locid', 'perilid', 'coveragetypeid', 'message'],
-        axis=1,
-        inplace=True
->>>>>>> dd44c728
     )
 
     # Compile summary of exposure data
