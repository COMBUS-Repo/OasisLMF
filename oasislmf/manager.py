generate_model_losses__all__ = [
    'OasisManager'
]

import io
import importlib
import json
import os
import re
import sys
import warnings

warnings.simplefilter(action='ignore', category=FutureWarning)

from builtins import str
from collections import OrderedDict

try:
    from json import JSONDecodeError
except ImportError:
    from builtins import ValueError as JSONDecodeError

from subprocess import (
    CalledProcessError,
    check_call,
)

from itertools import (
    chain,
    product,
)

import pandas as pd
pd.options.mode.chained_assignment = None

from pathlib2 import Path

from .model_execution import runner
from .model_execution.bin import (
    csv_to_bin,
    prepare_run_directory,
    prepare_run_inputs,
)
from .model_preparation import oed
from .model_preparation.gul_inputs import (
    get_gul_input_items,
    write_gul_input_files,
)
from .model_preparation.il_inputs import (
    get_il_input_items,
    unified_hierarchy_terms,
    write_il_input_files,
)
from .model_preparation.lookup import OasisLookupFactory as olf
from .model_preparation.utils import prepare_input_files_directory
from .model_preparation.reinsurance_layer import write_ri_input_files
from .utils.data import (
    get_dataframe,
    get_json,
    get_utctimestamp,
)
from .utils.exceptions import OasisException
from .utils.log import oasis_log
from .utils.metadata import COVERAGE_TYPES
from .utils.defaults import (
    get_default_accounts_profile,
    get_default_deterministic_analysis_settings,
    get_default_exposure_profile,
    get_default_fm_aggregation_profile,
    KTOOLS_NUM_PROCESSES,
    KTOOLS_MEM_LIMIT,
    KTOOLS_FIFO_RELATIVE,
    KTOOLS_ALLOC_RULE,
    KTOOLS_DEBUG,
    OASIS_FILES_PREFIXES,
)
from .utils.peril import PerilAreasIndex
from .utils.path import (
    as_path,
    empty_dir,
    setcwd,
)


class OasisManager(object):

    @oasis_log
    def __init__(
        self,
        exposure_profile=None,
        supported_oed_coverage_types=None,
        accounts_profile=None,
        fm_aggregation_profile=None,
        deterministic_analysis_settings=None,
        ktools_num_processes=None,
        ktools_mem_limit=None,
        ktools_fifo_relative=None,
        ktools_alloc_rule=None,
        ktools_debug=None,
        oasis_files_prefixes=None
    ):
        # Set defaults for static data or runtime parameters
        self._exposure_profile = exposure_profile or get_default_exposure_profile()
        self._supported_oed_coverage_types = supported_oed_coverage_types or tuple(COVERAGE_TYPES[k]['id'] for k in COVERAGE_TYPES if k not in ['pd', 'all'])
        self._accounts_profile = accounts_profile or get_default_accounts_profile()
        self._fm_aggregation_profile = fm_aggregation_profile or get_default_fm_aggregation_profile()
        self._deterministic_analysis_settings = deterministic_analysis_settings or get_default_deterministic_analysis_settings()
        self._ktools_num_processes = ktools_num_processes or KTOOLS_NUM_PROCESSES
        self._ktools_mem_limit = ktools_mem_limit or KTOOLS_MEM_LIMIT
        self._ktools_fifo_relative = ktools_fifo_relative or KTOOLS_FIFO_RELATIVE
        self._ktools_alloc_rule = ktools_alloc_rule or KTOOLS_ALLOC_RULE
        self._ktools_debug = ktools_debug or KTOOLS_DEBUG
        self._oasis_files_prefixes = oasis_files_prefixes or OASIS_FILES_PREFIXES

    @property
    def exposure_profile(self):
        return self._exposure_profile

    @property
    def supported_oed_coverage_types(self):
        return self._supported_oed_coverage_types

    @property
    def accounts_profile(self):
        return self._accounts_profile

    @property
    def fm_aggregation_profile(self):
        return self._fm_aggregation_profile

    @property
    def deterministic_analysis_settings(self):
        return self._deterministic_analysis_settings

    @property
    def oasis_files_prefixes(self):
        return self._oasis_files_prefixes

    @property
    def ktools_num_processes(self):
        return self._ktools_num_processes

    @property
    def ktools_mem_limit(self):
        return self._ktools_mem_limit

    @property
    def ktools_fifo_relative(self):
        return self._ktools_fifo_relative

    @property
    def ktools_alloc_rule(self):
        return self._ktools_alloc_rule

    @property
    def ktools_debug(self):
        return self._ktools_debug

    @oasis_log
    def generate_peril_areas_rtree_file_index(
        self,
        keys_data_fp,
        areas_rtree_index_fp,
        lookup_config_fp=None,
        lookup_config=None,
    ):
        if not (lookup_config or lookup_config_fp):
            raise OasisException('Either a built-in lookup config. or config. file path is required')

        config = get_json(src_fp=lookup_config_fp) if lookup_config_fp else lookup_config

        config_dir = os.path.dirname(lookup_config_fp) if lookup_config_fp else keys_data_fp

        peril_config = config.get('peril')

        if not peril_config:
            raise OasisException(
                'The lookup config must contain a peril-related subdictionary with a key named '
                '`peril` defining area-peril-related model information'
            )

        areas_fp = peril_config.get('file_path')

        if not areas_fp:
            raise OasisException(
                'The lookup peril config must define the path of a peril areas '
                '(or area peril) file with the key name `file_path`'
            )

        if areas_fp.startswith('%%KEYS_DATA_PATH%%'):
            areas_fp = areas_fp.replace('%%KEYS_DATA_PATH%%', keys_data_fp)

        if not os.path.isabs(areas_fp):
            areas_fp = os.path.join(config_dir, areas_fp)
            areas_fp = as_path(areas_fp, 'areas_fp')

        src_type = str.lower(str(peril_config.get('file_type')) or '') or 'csv'

        peril_id_col = str.lower(str(peril_config.get('peril_id_col')) or '') or 'peril_id'

        coverage_config = config.get('coverage')

        if not coverage_config:
            raise OasisException(
                'The lookup config must contain a coverage-related subdictionary with a key named '
                '`coverage` defining coverage related model information'
            )

        coverage_type_col = str.lower(str(coverage_config.get('coverage_type_col')) or '') or 'coverage_type'

        peril_area_id_col = str.lower(str(peril_config.get('peril_area_id_col')) or '') or 'area_peril_id'

        area_poly_coords_cols = peril_config.get('area_poly_coords_cols')

        if not area_poly_coords_cols:
            raise OasisException(
                'The lookup peril config must define the column names of '
                'the coordinates used to define areas in the peril areas '
                '(area peril) file using the key `area_poly_coords_cols`'
            )

        non_na_cols = (
            tuple(col.lower() for col in peril_config['non_na_cols']) if peril_config.get('non_na_cols')
            else tuple(col.lower() for col in [peril_area_id_col] + area_poly_coords_cols.values())
        )

        col_dtypes = peril_config.get('col_dtypes') or {peril_area_id_col: int}

        sort_cols = peril_config.get('sort_cols') or peril_area_id_col

        area_poly_coords_seq_start_idx = peril_config.get('area_poly_coords_seq_start_idx') or 1

        area_reg_poly_radius = peril_config.get('area_reg_poly_radius') or 0.00166

        index_props = peril_config.get('rtree_index')
        index_props.pop('filename')

        return PerilAreasIndex.create_from_peril_areas_file(
            src_fp=areas_fp,
            src_type=src_type,
            peril_id_col=peril_id_col,
            coverage_type_col=coverage_type_col,
            peril_area_id_col=peril_area_id_col,
            non_na_cols=non_na_cols,
            col_dtypes=col_dtypes,
            sort_cols=sort_cols,
            area_poly_coords_cols=area_poly_coords_cols,
            area_poly_coords_seq_start_idx=area_poly_coords_seq_start_idx,
            area_reg_poly_radius=area_reg_poly_radius,
            index_fp=areas_rtree_index_fp,
            index_props=index_props
        )

    @oasis_log
    def generate_keys(
        self,
        exposure_fp,
        lookup_config_fp=None,
        keys_data_fp=None,
        model_version_fp=None,
        lookup_package_fp=None,
        complex_lookup_config_fp=None,
        keys_fp=None,
        keys_errors_fp=None,
        keys_id_col='locnumber',
        keys_format=None
    ):
        if keys_fp:
            lookup_extra_outputs_dir = os.path.basename(keys_fp)
        else:
            lookup_extra_outputs_dir = os.getcwd()

        model_info, lookup = olf.create(
            lookup_config_fp=lookup_config_fp,
            model_keys_data_path=keys_data_fp,
            model_version_file_path=model_version_fp,
            lookup_package_path=lookup_package_fp,
<<<<<<< HEAD
            complex_lookup_config_fp=complex_lookup_config_fp
=======
            output_directory=lookup_extra_outputs_dir
>>>>>>> 557cc6b1
        )

        utcnow = get_utctimestamp(fmt='%Y%m%d%H%M%S')

        keys_fp = keys_fp or '{}-keys.csv'.format(utcnow)
        keys_errors_fp = keys_errors_fp or '{}-keys-errors.csv'.format(utcnow)

        return olf.save_results(
            lookup,
            loc_id_col=keys_id_col,
            successes_fp=keys_fp,
            errors_fp=keys_errors_fp,
            source_exposure_fp=exposure_fp,
            format=keys_format
        )

    @oasis_log
    def generate_oasis_files(
        self,
        target_dir,
        exposure_fp,
        exposure_profile=None,
        exposure_profile_fp=None,
        keys_fp=None,
        lookup_config=None,
        lookup_config_fp=None,
        keys_data_fp=None,
        model_version_fp=None,
        lookup_package_fp=None,
        complex_lookup_config_fp=None,
        supported_oed_coverage_types=None,
        accounts_fp=None,
        accounts_profile=None,
        accounts_profile_fp=None,
        fm_aggregation_profile=None,
        fm_aggregation_profile_fp=None,
        ri_info_fp=None,
        ri_scope_fp=None,
        oasis_files_prefixes=None
    ):
        # Check whether the invocation indicates a deterministic or model
        # analysis/run - the CLI supports deterministic analyses via a command
        # `oasislmf exposure run` which requires a preexisting input files
        # directory, which is usually the same as the analysis/output directory
        deterministic = not(keys_fp or (lookup_config or lookup_config_fp) or (keys_data_fp and model_version_fp and lookup_package_fp))

        # Prepare the target directory and copy the source files, profiles and
        # model version file into it
        target_dir = prepare_input_files_directory(
            target_dir,
            exposure_fp,
            exposure_profile_fp=exposure_profile_fp,
            keys_fp=keys_fp,
            lookup_config_fp=lookup_config_fp,
            model_version_fp=model_version_fp,
            complex_lookup_config_fp=complex_lookup_config_fp,
            accounts_fp=accounts_fp,
            accounts_profile_fp=accounts_profile_fp,
            fm_aggregation_profile_fp=fm_aggregation_profile_fp,
            ri_info_fp=ri_info_fp,
            ri_scope_fp=ri_scope_fp
        )

        # Get the profiles defining the exposure and accounts files, ID related
        # terms in these files, and FM aggregation hierarchy
        exposure_profile = exposure_profile or (get_json(src_fp=exposure_profile_fp) if exposure_profile_fp else self.exposure_profile)
        accounts_profile = accounts_profile or (get_json(src_fp=accounts_profile_fp) if accounts_profile_fp else self.accounts_profile)
        hierarchy_terms = unified_hierarchy_terms(profiles=(exposure_profile, accounts_profile,))
        loc_num = hierarchy_terms['locid']
        acc_num = hierarchy_terms['accid']
        portfolio_num = hierarchy_terms['portid']
        fm_aggregation_profile = (
            fm_aggregation_profile or
            ({int(k): v for k, v in get_json(src_fp=fm_aggregation_profile_fp).items()} if fm_aggregation_profile_fp else {}) or
            self.fm_aggregation_profile
        )

        # If a pre-generated keys file path has not been provided,
        # then it is asssumed some model lookup assets have been provided, so
        # as to allow the lookup to be instantiated and called to generated
        # the keys file. Otherwise if no model keys file path or lookup assets
        # were provided then a "deterministic" keys file is generated.
        _keys_fp = _keys_errors_fp = None
        if not keys_fp:
            _keys_fp = os.path.join(target_dir, 'keys.csv')
            _keys_errors_fp = os.path.join(target_dir, 'keys-errors.csv')

            cov_types = supported_oed_coverage_types or self.supported_oed_coverage_types

            if deterministic:
                loc_numbers = (loc_it[loc_num] for _, loc_it in get_dataframe(
                    src_fp=exposure_fp,
                    col_dtypes={loc_num: 'str', acc_num: 'str', portfolio_num: 'str'},
                    empty_data_error_msg='No exposure found in the source exposure (loc.) file'
                )[[loc_num]].iterrows())
                keys = [
                    {loc_num: _loc_num, 'peril_id': 1, 'coverage_type': cov_type, 'area_peril_id': i + 1, 'vulnerability_id': i + 1}
                    for i, (_loc_num, cov_type) in enumerate(product(loc_numbers, cov_types))
                ]
                _, _ = olf.write_oasis_keys_file(keys, _keys_fp)
            else:
                lookup_config = get_json(src_fp=lookup_config_fp) if lookup_config_fp else lookup_config
                if lookup_config:
                    lookup_config['keys_data_path'] = os.path.abspath(os.path.dirname(lookup_config_fp))

                _, lookup = olf.create(
                    lookup_config=lookup_config,
                    model_keys_data_path=keys_data_fp,
                    model_version_file_path=model_version_fp,
                    lookup_package_path=lookup_package_fp,
                    complex_lookup_config_fp=complex_lookup_config_fp,
                    output_directory=target_dir
                )
                f1, n1, f2, n2 = olf.save_results(
                    lookup,
                    loc_id_col=loc_num,
                    successes_fp=_keys_fp,
                    errors_fp=_keys_errors_fp,
                    source_exposure_fp=exposure_fp
                )
        else:
            _keys_fp = os.path.join(target_dir, os.path.basename(keys_fp))

        # Get the GUL input items and exposure dataframes
        gul_inputs_df, exposure_df = get_gul_input_items(
            exposure_fp, _keys_fp, exposure_profile=exposure_profile
        )

        # Write the GUL input files
        files_prefixes = oasis_files_prefixes or self.oasis_files_prefixes
        gul_input_files = write_gul_input_files(
            gul_inputs_df,
            target_dir,
            oasis_files_prefixes=files_prefixes['gul']
        )

        # If no source accounts file path has been provided assume that IL
        # input files, and therefore also RI input files, are not needed
        if not accounts_fp:
            return gul_input_files

        # Get the IL input items
        il_inputs_df, _ = get_il_input_items(
            exposure_df,
            gul_inputs_df,
            accounts_fp=accounts_fp,
            exposure_profile=exposure_profile,
            accounts_profile=accounts_profile,
            fm_aggregation_profile=fm_aggregation_profile
        )

        # Write the IL/FM input files
        il_input_files = write_il_input_files(
            il_inputs_df,
            target_dir,
            oasis_files_prefixes=files_prefixes['il']
        )

        # Combine the GUL and IL input file paths into a single dict (for convenience)
        oasis_files = {k: v for k, v in chain(gul_input_files.items(), il_input_files.items())}

        # If no RI input file paths (info. and scope) have been provided then
        # no RI input files are needed, just return the GUL and IL Oasis files
        if not (ri_info_fp or ri_scope_fp):
            return oasis_files

        # Write the RI input files, and write the returned RI layer info. as a
        # file, which can be reused by the model runner (in the model execution
        # stage) to set the number of RI iterations
        ri_layers = write_ri_input_files(
            exposure_fp,
            accounts_fp,
            oasis_files['items'],
            oasis_files['coverages'],
            oasis_files['gulsummaryxref'],
            oasis_files['fm_xref'],
            oasis_files['fmsummaryxref'],
            ri_info_fp,
            ri_scope_fp,
            target_dir
        )
        with io.open(os.path.join(target_dir, 'ri_layers.json'), 'w', encoding='utf-8') as f:
            f.write(json.dumps(ri_layers, ensure_ascii=False, indent=4))
            oasis_files['ri_layers'] = os.path.abspath(f.name)
            for layer, layer_info in ri_layers.items():
                oasis_files['RI_{}'.format(layer)] = layer_info['directory']

        return oasis_files

    @oasis_log
    def generate_model_losses(
        self,
        model_run_fp,
        oasis_fp,
        analysis_settings_fp,
        model_data_fp,
        model_package_fp=None,
        ktools_num_processes=None,
        ktools_mem_limit=None,
        ktools_fifo_relative=None,
        ktools_alloc_rule=None,
        ktools_debug=None
    ):

        il = all(p in os.listdir(oasis_fp) for p in ['fm_policytc.csv', 'fm_profile.csv', 'fm_programme.csv', 'fm_xref.csv'])

        ri = False
        if os.path.basename(oasis_fp) == 'csv':
            ri = any(re.match(r'RI_\d+$', fn) for fn in os.listdir(os.path.dirname(oasis_fp)))
        else:
            ri = any(re.match(r'RI_\d+$', fn) for fn in os.listdir(oasis_fp))

        if not os.path.exists(model_run_fp):
            Path(model_run_fp).mkdir(parents=True, exist_ok=True)

        prepare_run_directory(
            model_run_fp,
            oasis_fp,
            model_data_fp,
            analysis_settings_fp,
            ri=ri
        )

        if not ri:
            csv_to_bin(oasis_fp, os.path.join(model_run_fp, 'input'), il=il)
        else:
            contents = os.listdir(model_run_fp)
            for fp in [os.path.join(model_run_fp, fn) for fn in contents if re.match(r'RI_\d+$', fn) or re.match(r'input$', fn)]:
                csv_to_bin(fp, fp, il=True, ri=True)

        analysis_settings_fn = 'analysis_settings.json'
        _analysis_settings_fp = os.path.join(model_run_fp, analysis_settings_fn)
        try:
            with io.open(_analysis_settings_fp, 'r', encoding='utf-8') as f:
                analysis_settings = json.load(f)

            if analysis_settings.get('analysis_settings'):
                analysis_settings = analysis_settings['analysis_settings']

            if il:
                analysis_settings['il_output'] = True
            else:
                analysis_settings['il_output'] = False
                analysis_settings['il_summaries'] = []

            if ri:
                analysis_settings['ri_output'] = True
            else:
                analysis_settings['ri_output'] = False
                analysis_settings['ri_summaries'] = []
        except (IOError, TypeError, ValueError):
            raise OasisException('Invalid analysis settings file or file path: {}.'.format(_analysis_settings_fp))

        prepare_run_inputs(analysis_settings, model_run_fp, ri=ri)

        script_fp = os.path.join(model_run_fp, 'run_ktools.sh')

        if model_package_fp and os.path.exists(os.path.join(model_package_fp, 'supplier_model_runner.py')):
            path, package_name = os.path.split(model_package_fp)
            sys.path.append(path)
            model_runner_module = importlib.import_module('{}.supplier_model_runner'.format(package_name))
        else:
            model_runner_module = runner

        print(runner)

        with setcwd(model_run_fp):
            ri_layers = 0
            if ri:
                try:
                    with io.open(os.path.join(model_run_fp, 'ri_layers.json'), 'r', encoding='utf-8') as f:
                        ri_layers = len(json.load(f))
                except IOError:
                    with io.open(os.path.join(model_run_fp, 'input', 'ri_layers.json'), 'r', encoding='utf-8') as f:
                        ri_layers = len(json.load(f))

            model_runner_module.run(
                analysis_settings,
                number_of_processes=(ktools_num_processes or self.ktools_num_processes),
                filename=script_fp,
                num_reinsurance_iterations=ri_layers,
                ktools_mem_limit=(ktools_mem_limit or self.ktools_mem_limit),
                set_alloc_rule=(ktools_alloc_rule or self.ktools_alloc_rule),
                run_debug=(ktools_debug or self.ktools_debug),
                fifo_tmp_dir=(not (ktools_fifo_relative or self.ktools_fifo_relative))
            )

        return model_run_fp

    @oasis_log
    def generate_deterministic_losses(
        self,
        input_dir,
        output_dir=None,
        loss_percentage_of_tiv=1.0,
        net=False
    ):
        losses = OrderedDict({
            'gul': None, 'il': None, 'ri': None
        })

        output_dir = output_dir or input_dir

        il = all(p in os.listdir(input_dir) for p in ['fm_policytc.csv', 'fm_profile.csv', 'fm_programme.csv', 'fm_xref.csv'])

        ri = any(re.match(r'RI_\d+$', fn) for fn in os.listdir(input_dir))

        csv_to_bin(input_dir, output_dir, il=il, ri=ri)

        # Generate an items and coverages dataframe and set column types (important!!)
        items_df = pd.merge(
            pd.read_csv(os.path.join(input_dir, 'items.csv')),
            pd.read_csv(os.path.join(input_dir, 'coverages.csv'))
        )
        for col in items_df:
            if col != 'tiv':
                items_df[col] = items_df[col].astype(int)
            else:
                items_df[col] = items_df[col].astype(float)

        guls_items = []
        for item_id, tiv in zip(items_df['item_id'], items_df['tiv']):
            event_loss = loss_percentage_of_tiv * tiv
            guls_items += [
                oed.GulRecord(event_id=1, item_id=item_id, sidx=-1, loss=event_loss),
                oed.GulRecord(event_id=1, item_id=item_id, sidx=-2, loss=0),
                oed.GulRecord(event_id=1, item_id=item_id, sidx=1, loss=event_loss)
            ]

        guls = pd.DataFrame(guls_items)
        guls_fp = os.path.join(output_dir, "guls.csv")
        guls.to_csv(guls_fp, index=False)

        net_flag = "-n" if net else ""
        ils_fp = os.path.join(output_dir, 'ils.csv')
        cmd = 'gultobin -S 1 < {} | fmcalc -p {} {} -a {} | tee ils.bin | fmtocsv > {}'.format(
            guls_fp, output_dir, net_flag, oed.ALLOCATE_TO_ITEMS_BY_PREVIOUS_LEVEL_ALLOC_ID, ils_fp
        )
        print("\nGenerating deterministic ground-up and direct insured losses with command: {}\n".format(cmd))
        try:
            check_call(cmd, shell=True)
        except CalledProcessError as e:
            raise OasisException from e

        guls.drop(guls[guls['sidx'] != 1].index, inplace=True)
        guls.reset_index(drop=True, inplace=True)
        guls.drop('sidx', axis=1, inplace=True)
        guls = guls[(guls[['loss']] != 0).any(axis=1)]
        guls['item_id'] = range(1, len(guls) + 1)
        losses['gul'] = guls

        ils = pd.read_csv(ils_fp)
        ils.drop(ils[ils['sidx'] != -3].index, inplace=True)
        ils.reset_index(drop=True, inplace=True)
        ils.drop('sidx', axis=1, inplace=True)
        ils = ils[(ils[['loss']] != 0).any(axis=1)]
        ils['output_id'] = range(1, len(ils) + 1)
        losses['il'] = ils

        if ri:
            try:
                [fn for fn in os.listdir(input_dir) if fn == 'ri_layers.json'][0]
            except IndexError:
                raise OasisException(
                    'No RI layers JSON file "ri_layers.json " found in the '
                    'input directory despite presence of RI input files'
                )
            else:
                try:
                    with io.open(os.path.join(input_dir, 'ri_layers.json'), 'r', encoding='utf-8') as f:
                        ri_layers = len(json.load(f))
                except (IOError, JSONDecodeError, OSError, TypeError) as e:
                    raise OasisException('Error trying to read the RI layers file: {}'.format(e))
                else:
                    def run_ri_layer(layer):
                        layer_inputs_fp = os.path.join(input_dir, 'RI_{}'.format(layer))
                        _input = 'gultobin -S 1 < {} | fmcalc -p {} -a {} | tee ils.bin |'.format(guls_fp, input_dir, oed.ALLOCATE_TO_ITEMS_BY_PREVIOUS_LEVEL_ALLOC_ID) if layer == 1 else ''
                        pipe_in_previous_layer = '< ri{}.bin'.format(layer - 1) if layer > 1 else ''
                        ri_layer_fp = os.path.join(output_dir, 'ri{}.csv'.format(layer))
                        cmd = '{} fmcalc -p {} -n -a {} {}| tee ri{}.bin | fmtocsv > {}'.format(
                            _input,
                            layer_inputs_fp,
                            oed.ALLOCATE_TO_ITEMS_BY_PREVIOUS_LEVEL_ALLOC_ID,
                            pipe_in_previous_layer,
                            layer,
                            ri_layer_fp
                        )
                        print("\nGenerating deterministic RI layer {} losses with command: {}\n".format(layer, cmd))
                        try:
                            check_call(cmd, shell=True)
                        except CalledProcessError as e:
                            raise OasisException from e
                        rils = pd.read_csv(ri_layer_fp)
                        rils.drop(rils[rils['sidx'] != -3].index, inplace=True)
                        rils.drop('sidx', axis=1, inplace=True)
                        rils.reset_index(drop=True, inplace=True)
                        rils = rils[(rils[['loss']] != 0).any(axis=1)]

                        return rils

                    for i in range(1, ri_layers + 1):
                        rils = run_ri_layer(i)
                        if i in [1, ri_layers]:
                            rils['output_id'] = range(1, len(rils) + 1)
                            losses['ri'] = rils

        return losses

    @oasis_log
    def run_deterministic(
        self,
        input_dir,
        output_dir=None,
        loss_percentage_of_tiv=1.0,
        net=False
    ):
        """
        Generates insured losses from preexisting Oasis files with a specified
        damage ratio (loss % of TIV).
        """
        if not os.path.exists(output_dir):
            Path(output_dir).mkdir(parents=True, exist_ok=True)
        contents = [p.lower() for p in os.listdir(input_dir)]
        exposure_fp = [os.path.join(input_dir, p) for p in contents if 'location' in p][0]
        accounts_fp = [os.path.join(input_dir, p) for p in contents if 'account' in p][0]

        ri_info_fp = ri_scope_fp = None
        try:
            ri_info_fp = [os.path.join(input_dir, p) for p in contents if p.startswith('ri_info') or 'reinsinfo' in p][0]
        except IndexError:
            pass
        else:
            try:
                ri_scope_fp = [os.path.join(input_dir, p) for p in contents if p.startswith('ri_scope') or 'reinsscope' in p][0]
            except IndexError:
                ri_info_fp = None

        # Start Oasis files generation
        self.generate_oasis_files(
            input_dir,
            exposure_fp,
            accounts_fp=accounts_fp,
            ri_info_fp=ri_info_fp,
            ri_scope_fp=ri_scope_fp
        )

        losses = self.generate_deterministic_losses(
            input_dir,
            output_dir=output_dir,
            loss_percentage_of_tiv=loss_percentage_of_tiv,
            net=net
        )

        return losses['gul'], losses['il'], losses['ri']

    @oasis_log
    def run_model(
        self,
        exposure_fp,
        model_run_fp,
        analysis_settings_fp,
        model_data_fp,
        exposure_profile=None,
        exposure_profile_fp=None,
        lookup_config=None,
        lookup_config_fp=None,
        keys_data_fp=None,
        model_version_fp=None,
        lookup_package_fp=None,
        supported_oed_coverage_types=None,
        accounts_fp=None,
        accounts_profile=None,
        accounts_profile_fp=None,
        fm_aggregation_profile=None,
        fm_aggregation_profile_fp=None,
        ri_info_fp=None,
        ri_scope_fp=None,
        oasis_files_prefixes=None,
        model_package_fp=None,
        ktools_num_processes=None,
        ktools_mem_limit=None,
        ktools_fifo_relative=None,
        ktools_alloc_rule=None
    ):
        il = True if accounts_fp else False

        required_ri_paths = [ri_info_fp, ri_scope_fp]

        ri = all(required_ri_paths) and il

        if not os.path.exists(model_run_fp):
            Path(model_run_fp).mkdir(parents=True, exist_ok=True)
        else:
            empty_dir(model_run_fp)

        oasis_fp = os.path.join(model_run_fp, 'input') if ri else os.path.join(model_run_fp, 'input', 'csv')
        Path(oasis_fp).mkdir(parents=True, exist_ok=True)

        oasis_files = self.generate_oasis_files(
            exposure_fp,
            oasis_fp,
            exposure_profile=(exposure_profile or self.exposure_profile),
            exposure_profile_fp=exposure_profile_fp,
            lookup_config=lookup_config,
            lookup_config_fp=lookup_config_fp,
            keys_data_fp=keys_data_fp,
            model_version_fp=model_version_fp,
            lookup_package_fp=lookup_package_fp,
            supported_oed_coverage_types=supported_oed_coverage_types,
            accounts_fp=accounts_fp,
            accounts_profile=(accounts_profile or self.accounts_profile),
            accounts_profile_fp=accounts_profile_fp,
            fm_aggregation_profile=(fm_aggregation_profile or self.fm_aggregation_profile),
            fm_aggregation_profile_fp=fm_aggregation_profile_fp,
            ri_info_fp=ri_info_fp,
            ri_scope_fp=ri_scope_fp,
            oasis_files_prefixes=(oasis_files_prefixes or self.oasis_files_prefixes)
        )

        model_run_fp = self.generate_losses(
            oasis_fp,
            model_run_fp,
            analysis_settings_fp,
            model_data_fp,
            model_package_fp=model_package_fp,
            ktools_num_processes=(ktools_num_processes or self.ktools_num_processes),
            ktools_mem_limit=(ktools_mem_limit or self.ktools_mem_limit),
            ktools_fifo_relative=(ktools_fifo_relative or self.ktools_fifo_relative),
            ktools_alloc_rule=(ktools_alloc_rule or self.ktools_alloc_rule)
        )

        return model_run_fp, oasis_files<|MERGE_RESOLUTION|>--- conflicted
+++ resolved
@@ -275,11 +275,8 @@
             model_keys_data_path=keys_data_fp,
             model_version_file_path=model_version_fp,
             lookup_package_path=lookup_package_fp,
-<<<<<<< HEAD
             complex_lookup_config_fp=complex_lookup_config_fp
-=======
             output_directory=lookup_extra_outputs_dir
->>>>>>> 557cc6b1
         )
 
         utcnow = get_utctimestamp(fmt='%Y%m%d%H%M%S')
