__all__ = [
    'extract_financial_structure',
    'load_financial_structure',
    'create_financial_structure',
    'load_static',
]

from .common import nb_oasis_int, np_oasis_int, np_oasis_float, almost_equal, need_tiv_policy, need_extras, null_index
from .common import fm_programme_dtype, fm_policytc_dtype, fm_profile_dtype, fm_profile_step_dtype,\
    fm_profile_csv_col_map, fm_xref_dtype, fm_xref_csv_col_map, items_dtype, allowed_allocation_rule

from numba import njit, types, from_dtype
from numba.typed import List, Dict
import numpy as np
import pandas as pd
import os
import logging
logger = logging.getLogger(__name__)

# temp dictionary types
node_type = types.UniTuple(nb_oasis_int, 2)
output_type = types.UniTuple(nb_oasis_int, 2)
layer_type = types.UniTuple(nb_oasis_int, 3)

# financial structure processed array
nodes_array_dtype = from_dtype(np.dtype([('node_id', np.uint64),
                                         ('level_id', np_oasis_int),
                                         ('agg_id', np_oasis_int),
                                         ('layer_len', np_oasis_int),
                                         ('profile_len', np_oasis_int),
                                         ('profiles', np_oasis_int),
                                         ('loss', np_oasis_int),
                                         ('net_loss', np_oasis_int),
                                         ('extra', np_oasis_int),
                                         ('is_reallocating', np.uint8),
                                         ('parent_len', np_oasis_int),
                                         ('parent', np_oasis_int),
                                         ('children', np_oasis_int),
                                         ('output_ids', np_oasis_int),
                                         ]))

compute_info_dtype = from_dtype(np.dtype([('allocation_rule', np_oasis_int),
                                          ('max_level', np_oasis_int),
                                          ('max_layer', np_oasis_int),
                                          ('node_len', np_oasis_int),
                                          ('children_len', np_oasis_int),
                                          ('parents_len', np_oasis_int),
                                          ('profile_len', np_oasis_int),
                                          ('loss_len', np_oasis_int),
                                          ('extra_len', np_oasis_int),
                                          ('compute_len', np_oasis_int),
                                          ('start_level', np_oasis_int),
                                          ('items_len', np_oasis_int),
                                          ('output_len', np_oasis_int),
                                          ('stepped', np.bool),
                                          ]))
profile_index_dtype = from_dtype(np.dtype([('i_start', np_oasis_int),
                                           ('i_end', np_oasis_int),
                                           ]))



def load_static(static_path):
    """
    Load the raw financial data from static_path as numpy ndarray
    first check if .bin file is present then try .cvs
    try loading profile_step before falling back to normal profile,

    # TODO: handle profile_step
    # profile_step = load_file('fm_profile_step', fm_profile_step_dtype, must_exist=False)
    # profile = profile_step if profile_step else load_file('fm_profile', fm_profile_dtype)

    :param static_path: str
            static_path
    :return:
        programme : link between nodes
        policytc : info on layer
        profile : policy profile can be profile_step or profile
        xref : node to output_id
    :raise:
        FileNotFoundError if one of the static is missing
    """
    def load_file(name, _dtype, must_exist=True, col_map=None):
        if os.path.isfile(os.path.join(static_path, name + '.bin')):
            return np.fromfile(os.path.join(static_path, name + '.bin'), dtype=_dtype)
        elif must_exist or os.path.isfile(os.path.join(static_path, name + '.csv')):
            # in csv column cam be out of order and have different name,
            # we load with pandas and write each column to the ndarray
            if col_map is None:
                col_map = {}
            with open(os.path.join(static_path, name + '.csv')) as file_in:
                cvs_dtype = {col_map.get(key, key): col_dtype for key, (col_dtype, _) in _dtype.fields.items()}
                df = pd.read_csv(file_in, delimiter=',', dtype=cvs_dtype)
                res = np.empty(df.shape[0], dtype=_dtype)
                for name in _dtype.names:
                    res[name] = df[col_map.get(name, name)]
                return res

    programme = load_file('fm_programme', fm_programme_dtype)
    policytc = load_file('fm_policytc', fm_policytc_dtype)
    profile = load_file('fm_profile_step', fm_profile_step_dtype, False, col_map=fm_profile_csv_col_map)
    if profile is None:
        profile = load_file('fm_profile', fm_profile_dtype, col_map=fm_profile_csv_col_map)
        stepped = None
    else:
        stepped = True
    xref = load_file('fm_xref', fm_xref_dtype, col_map=fm_xref_csv_col_map)

    try:  # try to load items and coverage if present for TIV base policies (not used in re-insurance)
        items = load_file('items', items_dtype)[['item_id', 'coverage_id']]

        # coverage has a different structure whether it comes for the csv or the bin file
        fp = os.path.join(static_path, 'coverages.bin')
        if os.path.isfile(fp):
            coverages = np.fromfile(fp, dtype=np_oasis_float)
        else:
            fp = os.path.join(static_path, 'coverages.csv')
            with open(fp) as file_in:
                coverages = np.loadtxt(file_in, dtype=np_oasis_float, delimiter=',', skiprows=1, usecols=1)
    except FileNotFoundError:
        items = np.empty(0, dtype=items_dtype)
        coverages = np.empty(0, dtype=np_oasis_float)

    return programme, policytc, profile, stepped, xref, items, coverages


@njit(cache=True)
def does_nothing(profile):
    """
    evaluate if the profile is just doing nothing to the loss.
    this allows to save some memory and compulation time and memory during the calculation
    :param profile: np.array of fm_profile_dtype or fm_profile_step_dtype
            profile
    :return:
        boolean : True is profile is actually doing nothing
    """
    return ((profile['calcrule_id'] == 100) or
            (profile['calcrule_id'] == 12 and almost_equal(profile['deductible_1'], 0)) or
            (profile['calcrule_id'] == 15 and almost_equal(profile['limit_1'], 1)) or
            (profile['calcrule_id'] == 16 and almost_equal(profile['deductible_1'], 0)) or
            (profile['calcrule_id'] == 34 and almost_equal(profile['deductible_1'], 0)
                and almost_equal(profile['attachment_1'], 0)
                and almost_equal(profile['share_1'], 1))
            )


@njit(cache=True)
def get_all_children(node_to_dependencies, node, items_only):
    children = List()
    temp = List()
    temp.append(node)
    # children = []
    # temp = [node]

    while temp:
        parent = temp.pop()
        if parent in node_to_dependencies:
            if not items_only:
                children.append(parent)
            temp.extend(node_to_dependencies[parent])
        else:
            children.append(parent)

    return children

@njit(cache=True)
def get_all_parent(node_to_dependencies, node, max_level):
    res = set()
    temp = List()
    temp.extend(node)

    while temp:
        cur_node = temp.pop()
        if cur_node in node_to_dependencies:
            temp.extend(node_to_dependencies[cur_node])
            if cur_node[0] == max_level:
                res.add(cur_node)
        elif cur_node[0] <= max_level:
            res.add(cur_node)
    return List(res)




@njit(cache=True)
def get_all_parent(node_to_dependencies, node, max_level):
    res = set()
    temp = List()
    temp.extend(node)

    while temp:
        cur_node = temp.pop()
        if cur_node in node_to_dependencies:
            temp.extend(node_to_dependencies[cur_node])
            if cur_node[0] == max_level:
                res.add(cur_node)
        elif cur_node[0] <= max_level:
            res.add(cur_node)
    return List(res)


@njit(cache=True)
def is_multi_peril(fm_programme):
    for i in range(fm_programme.shape[0]):
        if fm_programme[i]['level_id'] == 1 and fm_programme[i]['from_agg_id'] != fm_programme[i]['to_agg_id']:
            return True
    else:
        return False


@njit(cache=True)
def get_tiv(children, items, coverages):
    used_cov = np.zeros_like(coverages, dtype=np.uint8)
    tiv = 0
    for child_programme in children:
        coverage_i = items[child_programme[1] - 1]['coverage_id'] - 1
        if not used_cov[coverage_i]:
            used_cov[coverage_i] = 1
            tiv += coverages[coverage_i]
    return tiv


@njit(cache=True)
def prepare_profile_simple(profile, tiv):
    # if use TIV convert calcrule to fix deductible
    if profile['calcrule_id'] == 4:
        profile['calcrule_id'] = 1
        profile['deductible_1'] *= tiv

    elif profile['calcrule_id'] == 6:
        profile['calcrule_id'] = 12
        profile['deductible_1'] *= tiv

    elif profile['calcrule_id'] == 18:
        profile['calcrule_id'] = 2
        profile['deductible_1'] *= tiv

    elif profile['calcrule_id'] == 21:
        profile['calcrule_id'] = 13
        profile['deductible_1'] *= tiv

    elif profile['calcrule_id'] == 9:
        profile['calcrule_id'] = 1
        profile['deductible_1'] *= profile['limit_1']
    elif profile['calcrule_id'] == 15:
        if profile['limit_1'] >= 1:
            profile['calcrule_id'] = 12


@njit(cache=True)
def prepare_profile_stepped(profile, tiv):
    # if use TIV convert calcrule to fix deductible
    if profile['calcrule_id'] == 27:
        profile['trigger_start'] *= tiv
        if profile['trigger_end'] == 1:
            profile['trigger_end'] = np.inf
        else:
            profile['trigger_end'] *= tiv
        loss = min(max(profile['payout_start'] * tiv - profile['deductible_1'], 0), profile['limit_1'])
        cond_loss = min(loss * profile['scale_2'], profile['limit_2'])
        profile['payout_start'] = (loss + cond_loss) * (1 + profile['scale_1'])

    elif profile['calcrule_id'] == 28:
        profile['trigger_start'] *= tiv
        if profile['trigger_end'] == 1:
            profile['trigger_end'] = np.inf
        else:
            profile['trigger_end'] *= tiv
        profile['scale_1'] += 1

        if profile['payout_start'] == 0:  # backward compatibility v1.22.x
            profile['calcrule_id'] = 281

    elif profile['calcrule_id'] == 29:
        profile['calcrule_id'] = 27
        profile['trigger_start'] *= tiv
        if profile['trigger_end'] == 1:
            profile['trigger_end'] = np.inf
        else:
            profile['trigger_end'] *= tiv
        loss = max(profile['payout_start'] * tiv - profile['deductible_1'], 0)
        cond_loss = min(loss * profile['scale_2'], profile['limit_2'])
        profile['payout_start'] = (loss + cond_loss) * (1 + profile['scale_1'])

    elif profile['calcrule_id'] == 30:
        profile['calcrule_id'] = 27
        profile['trigger_start'] *= tiv
        if profile['trigger_end'] == 1:
            profile['trigger_end'] = np.inf
        else:
            profile['trigger_end'] *= tiv
        loss = max(profile['payout_start'] * profile['limit_1'] - profile['deductible_1'], 0)
        cond_loss = min(loss * profile['scale_2'], profile['limit_2'])
        profile['payout_start'] = (loss + cond_loss) * (1 + profile['scale_1'])

    elif profile['calcrule_id'] == 31:
        profile['calcrule_id'] = 27
        profile['trigger_start'] *= tiv
        if profile['trigger_end'] == 1:
            profile['trigger_end'] = np.inf
        else:
            profile['trigger_end'] *= tiv
        loss = max(profile['payout_start'] - profile['deductible_1'], 0)
        cond_loss = min(loss * profile['scale_2'], profile['limit_2'])
        profile['payout_start'] = (loss + cond_loss) * (1 + profile['scale_1'])

    elif profile['calcrule_id'] == 32:
        profile['scale_1'] += 1

    elif profile['calcrule_id'] == 37:
        profile['trigger_start'] *= tiv
        if profile['trigger_end'] == 1:
            profile['trigger_end'] = np.inf
        else:
            profile['trigger_end'] *= tiv
        profile['scale_1'] += 1

    elif profile['calcrule_id'] == 38:
        profile['trigger_start'] *= tiv
        if profile['trigger_end'] == 1:
            profile['trigger_end'] = np.inf
        else:
            profile['trigger_end'] *= tiv
        profile['scale_1'] += 1

    else:
        prepare_profile_simple(profile, tiv)


@njit(cache=True)
def extract_financial_structure(allocation_rule, fm_programme, fm_policytc, fm_profile, stepped, fm_xref, items, coverages):
    """
    :param allocation_rule:
        option to indicate out the loss are allocated to the output
    :param fm_programme:
        structure of the levels
    :param fm_policytc:
        structure of the layers and policy_id to apply
    :param fm_profile:
        definition of the policy_id
    :param fm_xref:
        mapping between the output of the allocation and output item_id
    :return:
        compute_infos:
        nodes_array:
        node_parents_array:
        node_profiles_array:
        output_array:
    """
    ##### policytc_id_to_profile_index ####
    # policies may have multiple step, crate a mapping between policytc_id and the start and end index in fm_profile file
    max_policytc_id = np.max(fm_profile['policytc_id'])
    policytc_id_to_profile_index = np.empty(max_policytc_id + 1, dtype=profile_index_dtype)
    has_tiv_policy = Dict.empty(np_oasis_int, np_oasis_int)
    last_policytc_id = 0  # real policytc_id start at 1
    for i in range(fm_profile.shape[0]):
        if fm_profile[i]['calcrule_id'] in need_tiv_policy:
            has_tiv_policy[fm_profile[i]['policytc_id']] = np_oasis_int(0)
        policytc_id_to_profile_index[fm_profile[i]['policytc_id']]['i_end'] = i + 1
        if last_policytc_id != fm_profile[i]['policytc_id']:
            policytc_id_to_profile_index[fm_profile[i]['policytc_id']]['i_start'] = i
            last_policytc_id = fm_profile[i]['policytc_id']

    # in fm_programme check if multi-peril and get size of each levels
    max_level = np.max(fm_programme['level_id'])
    level_node_len = np.zeros(max_level + 1, dtype=np_oasis_int)
    multi_peril = False
    for i in range(fm_programme.shape[0]):
        programme = fm_programme[i]
        if programme['level_id'] == 1 and programme['from_agg_id'] != programme['to_agg_id']:
            multi_peril = True
        if level_node_len[programme['level_id'] - 1] < programme['from_agg_id']:
            level_node_len[programme['level_id'] - 1] = programme['from_agg_id']

        if level_node_len[programme['level_id']] < programme['to_agg_id']:
            level_node_len[programme['level_id']] = programme['to_agg_id']

    ##### fm_policytc (level_id agg_id layer_id => policytc_id) #####
    # programme_node_to_layers dict of (level_id, agg_id) => list of (layer_id, policy_index_start, policy_index_end)
    # for each policy needing tiv, we duplicate the policy for each node to then later on calculate the % tiv parameters
    programme_node_to_layers = Dict.empty(node_type, List.empty_list(layer_type))
    i_new_fm_profile = fm_profile.shape[0]
    new_fm_profile_list = List.empty_list(np.int64)
    for i in range(fm_policytc.shape[0]):
        policytc = fm_policytc[i]
        programme_node = (np_oasis_int(policytc['level_id']), np_oasis_int(policytc['agg_id']))
        i_start = policytc_id_to_profile_index[np_oasis_int(policytc['policytc_id'])]['i_start']
        i_end = policytc_id_to_profile_index[np_oasis_int(policytc['policytc_id'])]['i_end']

        if policytc['policytc_id'] in has_tiv_policy:
            if has_tiv_policy[policytc['policytc_id']]:
                for j in range(i_start, i_end):
                    new_fm_profile_list.append(j)
                i_start, i_end = i_new_fm_profile, i_new_fm_profile + i_end - i_start
                i_new_fm_profile = i_end
            else:
                has_tiv_policy[policytc['policytc_id']] = np_oasis_int(1)

        layer = (np_oasis_int(policytc['layer_id']), np_oasis_int(i_start), np_oasis_int(i_end))

        if programme_node not in programme_node_to_layers:
            _list = List.empty_list(layer_type)
            _list.append(layer)
            programme_node_to_layers[programme_node] = _list
        else:
            programme_node_to_layers[programme_node].append(layer)

    # create a new fm_profile with all the needed duplicated %tiv profiles
    if i_new_fm_profile - fm_profile.shape[0]:
        new_fm_profile = np.empty(i_new_fm_profile, dtype=fm_profile.dtype)
        new_fm_profile[:fm_profile.shape[0]] = fm_profile[:]
        for i in range(i_new_fm_profile - fm_profile.shape[0]):
            new_fm_profile[fm_profile.shape[0] + i] = fm_profile[new_fm_profile_list[i]]
        fm_profile = new_fm_profile

    # fm_xref
    if multi_peril:  # if single peril we can skip item level computation (level 0)
        start_level = np_oasis_int(0)
    else:
        start_level = np_oasis_int(1)

    if start_level == max_level:  # there is only one level we can switch the computation as if it were a0
        allocation_rule = 0

    if allocation_rule == 0:
        out_level = np_oasis_int(max_level)
    else:
        out_level = start_level

    ##### xref #####
    # create mapping node (level_id, agg_id) => list of (layer_id, output_id)
    node_to_output_id = Dict.empty(node_type, List.empty_list(output_type))

    output_len = 0
    for i in range(fm_xref.shape[0]):
        xref = fm_xref[i]
        programme_node = (out_level, xref['agg_id'])
        if output_len < xref['output_id']:
            output_len = np_oasis_int(xref['output_id'])

        if programme_node in node_to_output_id:
            node_to_output_id[programme_node].append((np_oasis_int(xref['layer_id']), np_oasis_int(xref['output_id'])))
        else:
            _list = List.empty_list(output_type)
            _list.append((np_oasis_int(xref['layer_id']), np_oasis_int(xref['output_id'])))
            node_to_output_id[programme_node] = _list

    ##### programme ####
    # node_layers will contain the number of layer for each nodes
    node_layers = Dict.empty(node_type, np_oasis_int)

    # fill up node_layers with the number of policies for each node
    for programme in fm_programme:
        parent = (np_oasis_int(programme['level_id']), np_oasis_int(programme['to_agg_id']))
        if parent not in node_layers:
            node_layers[parent] = np_oasis_int(len(programme_node_to_layers[parent]))

<<<<<<< HEAD
=======

>>>>>>> b4030cb8
    # create 2 mapping to get the parents and the childs of each nodes
    # update the number of layer for nodes based on the number of layer of their parents
    # go through each level from top to botom
    parent_to_children = Dict.empty(node_type, List.empty_list(node_type))
    child_to_parents = Dict.empty(node_type, List.empty_list(node_type))

    children_len = 1
    parents_len = 0

    # go through each level from top to botom
    for level in range(max_level, start_level, -1):
        for programme in fm_programme:
            if programme['level_id'] == level:
                parent = (np_oasis_int(programme['level_id']), np_oasis_int(programme['to_agg_id']))

<<<<<<< HEAD
                if programme['from_agg_id'] > 0:  # level of node is programme['level_id'] - 1
                    child_programme = (np_oasis_int(programme['level_id'] - 1), np_oasis_int(programme['from_agg_id']))
                else:  # negative agg_id level is item level
=======
                if programme['from_agg_id'] > 0: # level of node is programme['level_id'] - 1
                    child_programme = (np_oasis_int(programme['level_id'] - 1), np_oasis_int(programme['from_agg_id']))
                else: # negative agg_id level is item level
>>>>>>> b4030cb8
                    child_programme = (start_level, np_oasis_int(-programme['from_agg_id']))

                if parent not in parent_to_children:
                    children_len += 2
                    _list = List.empty_list(node_type)
                    _list.append(child_programme)
                    parent_to_children[parent] = _list
                    # parent_to_children[parent] = [child_programme]
                else:
                    children_len += 1
                    parent_to_children[parent].append(child_programme)

                parents_len += 1
                if child_programme not in child_to_parents:
                    _list = List.empty_list(node_type)
                    _list.append(parent)
                    child_to_parents[child_programme] = _list
                else:
                    child_to_parents[child_programme].insert(0, parent)
                # child_to_parents[child_programme] = [parent]
                node_layers[child_programme] = node_layers[parent]

    # compute number of steps (steps), max size of each level node_level_start, max size of node to compute (compute_len)
    node_level_start = np.zeros(level_node_len.shape[0] + 1, np_oasis_int)
    for i in range(start_level, level_node_len.shape[0]):
<<<<<<< HEAD
        node_level_start[i + 1] = node_level_start[i] + level_node_len[i]
    steps = max_level + (1 - start_level)
    compute_len = node_level_start[-1] + steps + level_node_len[-1] + 1
=======
        node_level_start[i+1]= node_level_start[i] + level_node_len[i]
    steps = max_level + (1 - start_level)
    compute_len = node_level_start[-1] + steps + level_node_len[-1] + 1

>>>>>>> b4030cb8

    output_array_size = 0
    for node, layer_size in node_layers.items():
        if node[0] == out_level:
            output_array_size += layer_size

    nodes_array = np.empty(node_level_start[-1] + 1, dtype=nodes_array_dtype)
    node_parents_array = np.empty(parents_len, dtype=np_oasis_int)
    node_profiles_array = np.zeros(fm_policytc.shape[0] + 1, dtype=profile_index_dtype)
    output_array = np.zeros(output_array_size, dtype=np_oasis_int)

    node_i = 1
    children_i = 1
    parents_i = 0
    profile_i = 1
    loss_i = 0
    extra_i = 0
    output_i = 0

    for level in range(start_level, max_level + 1):
        for agg_id in range(1, level_node_len[level] + 1):
            node_programme = (np_oasis_int(level), np_oasis_int(agg_id))
            node = nodes_array[node_i]
            node['node_id'] = node_i
            node_i += 1
            node['level_id'] = level
            node['agg_id'] = agg_id

            # layers
            node['layer_len'] = node_layers[node_programme]
            node['loss'], loss_i = loss_i, loss_i + node['layer_len']
            if level == start_level:
                node['net_loss'], loss_i = loss_i, loss_i + 1

            node['extra'] = null_index
            node['is_reallocating'] = 0

            # children
            if node_programme in parent_to_children:
                children = parent_to_children[node_programme]
                node['children'], children_i = children_i, children_i + 1 + len(children)
            else:
                node['children'] = 0

            # parent
            if node_programme in child_to_parents:
                parents = child_to_parents[node_programme]
                node['parent_len'] = len(parents)
                node['parent'] = parents_i
                for parent in parents:
                    node_parents_array[parents_i], parents_i = node_level_start[parent[0]] + parent[1], np_oasis_int(parents_i + 1)
            else:
                node['parent_len'] = 0

            # profiles
            if node_programme in programme_node_to_layers:
                profiles = programme_node_to_layers[node_programme]
                node['profile_len'] = len(profiles)
                node['profiles'] = profile_i

                for layer_id, i_start, i_end in sorted(profiles):
                    node_profile, profile_i = node_profiles_array[profile_i], profile_i + 1
                    node_profile['i_start'] = i_start
                    node_profile['i_end'] = i_end

                    # if use TIV we compute it and precompute % TIV values
                    for profile_index in range(i_start, i_end):
                        if fm_profile[profile_index]['calcrule_id'] in need_tiv_policy:
                            all_children = get_all_children(parent_to_children, node_programme, True)
                            tiv = get_tiv(all_children, items, coverages)
                            break
                    else:
                        tiv = 0

                    for profile_index in range(i_start, i_end):
                        profile = fm_profile[profile_index]
                        if stepped is None:
                            prepare_profile_simple(profile, tiv)
                        else:
                            prepare_profile_stepped(profile, tiv)
                        if does_nothing(profile):
                            # only non step policy can "does_nothing" so this is safe
                            node_profile['i_end'] = node_profile['i_start']

                    # check if we need to compute extras (min and max ded policies)
                    for profile_index in range(i_start, i_end):
                        if fm_profile[profile_index]['calcrule_id'] in need_extras:
                            node['is_reallocating'] = allocation_rule == 2 and fm_profile[profile_index]['calcrule_id'] != 27

                            items_child = get_all_children(parent_to_children, node_programme, True)
                            all_parent = get_all_parent(child_to_parents, items_child, node_programme[0])

                            for parent in all_parent:
                                all_children = get_all_children(parent_to_children, parent, False)
<<<<<<< HEAD
                                for child_programme in all_children:  # include current node
=======
                                for child_programme in all_children: # include current node
>>>>>>> b4030cb8
                                    child = nodes_array[node_level_start[child_programme[0]] + child_programme[1]]
                                    if child['extra'] == null_index:
                                        child['extra'], extra_i = extra_i, extra_i + node['layer_len']

                            break

            else:  # item level has no profile
                node['profile_len'] = 1
                node['profiles'] = 0

            if level == out_level:
                if node_programme in node_to_output_id:
                    node['output_ids'], output_i = output_i, output_i + node['layer_len']
                    for layer, output_id in node_to_output_id[node_programme]:
                        output_array[node['output_ids'] + layer - 1] = output_id
                else:
                    raise KeyError("Some output nodes are missing output_ids")

    compute_infos = np.empty(1, dtype=compute_info_dtype)
    compute_info = compute_infos[0]
    compute_info['allocation_rule'] = allocation_rule
    compute_info['max_level'] = max_level
    compute_info['node_len'] = node_i
    compute_info['children_len'] = children_i
    compute_info['parents_len'] = parents_i
    compute_info['profile_len'] = profile_i
    compute_info['loss_len'] = loss_i
    compute_info['extra_len'] = extra_i
    compute_info['compute_len'] = compute_len
    compute_info['start_level'] = start_level
    compute_info['items_len'] = level_node_len[0]
    compute_info['output_len'] = output_len
    compute_info['stepped'] = stepped is not None
    compute_info['max_layer'] = max(nodes_array['layer_len'][1:])

    return compute_infos, nodes_array, node_parents_array, node_profiles_array, output_array, fm_profile


def create_financial_structure(allocation_rule, static_path):
    """
    :param allocation_rule: int
            back-allocation rule
    :param static_path: string
            path to the static files
    :return:
        compute_queue : the step of the computation to perform on each event
        node_indexes : map node to index of item in result array
        index_dependencies : map node to its dependent indexes
        node_profile : map node to profile
        output_item_index : list of item_id, index to put in the output
    """

    if allocation_rule not in allowed_allocation_rule:
        raise ValueError(f"allocation_rule must be in {allowed_allocation_rule}, found {allocation_rule}")
    if allocation_rule == 3:
        allocation_rule = 2

    fm_programme, fm_policytc, fm_profile, stepped, fm_xref, items, coverages = load_static(static_path)
    financial_structure = extract_financial_structure(allocation_rule, fm_programme, fm_policytc, fm_profile,
                                                      stepped, fm_xref, items, coverages)
    compute_info, nodes_array, node_parents_array, node_profiles_array, output_array, fm_profile = financial_structure
    logger.info(f'nodes_array has {len(nodes_array)} elements')
    logger.info(f'compute_info : {dict(zip(compute_info.dtype.names, compute_info[0]))}')

    np.save(os.path.join(static_path, f'compute_info_{allocation_rule}'), compute_info)
    np.save(os.path.join(static_path, f'nodes_array_{allocation_rule}'), nodes_array)
    np.save(os.path.join(static_path, f'node_parents_array_{allocation_rule}'), node_parents_array)
    np.save(os.path.join(static_path, f'node_profiles_array_{allocation_rule}'), node_profiles_array)
    np.save(os.path.join(static_path, f'output_array_{allocation_rule}'), output_array)
    np.save(os.path.join(static_path, 'fm_profile'), fm_profile)


def load_financial_structure(allocation_rule, static_path):
    compute_info = np.load(os.path.join(static_path, f'compute_info_{allocation_rule}.npy'), mmap_mode='r')
    nodes_array = np.load(os.path.join(static_path, f'nodes_array_{allocation_rule}.npy'), mmap_mode='r')
    node_parents_array = np.load(os.path.join(static_path, f'node_parents_array_{allocation_rule}.npy'), mmap_mode='r')
    node_profiles_array = np.load(os.path.join(static_path, f'node_profiles_array_{allocation_rule}.npy'), mmap_mode='r')
    output_array = np.load(os.path.join(static_path, f'output_array_{allocation_rule}.npy'), mmap_mode='r')
    fm_profile = np.load(os.path.join(static_path, 'fm_profile.npy'), mmap_mode='r')

    return compute_info, nodes_array, node_parents_array, node_profiles_array, output_array, fm_profile<|MERGE_RESOLUTION|>--- conflicted
+++ resolved
@@ -455,10 +455,6 @@
         if parent not in node_layers:
             node_layers[parent] = np_oasis_int(len(programme_node_to_layers[parent]))
 
-<<<<<<< HEAD
-=======
-
->>>>>>> b4030cb8
     # create 2 mapping to get the parents and the childs of each nodes
     # update the number of layer for nodes based on the number of layer of their parents
     # go through each level from top to botom
@@ -474,15 +470,9 @@
             if programme['level_id'] == level:
                 parent = (np_oasis_int(programme['level_id']), np_oasis_int(programme['to_agg_id']))
 
-<<<<<<< HEAD
                 if programme['from_agg_id'] > 0:  # level of node is programme['level_id'] - 1
                     child_programme = (np_oasis_int(programme['level_id'] - 1), np_oasis_int(programme['from_agg_id']))
                 else:  # negative agg_id level is item level
-=======
-                if programme['from_agg_id'] > 0: # level of node is programme['level_id'] - 1
-                    child_programme = (np_oasis_int(programme['level_id'] - 1), np_oasis_int(programme['from_agg_id']))
-                else: # negative agg_id level is item level
->>>>>>> b4030cb8
                     child_programme = (start_level, np_oasis_int(-programme['from_agg_id']))
 
                 if parent not in parent_to_children:
@@ -508,16 +498,9 @@
     # compute number of steps (steps), max size of each level node_level_start, max size of node to compute (compute_len)
     node_level_start = np.zeros(level_node_len.shape[0] + 1, np_oasis_int)
     for i in range(start_level, level_node_len.shape[0]):
-<<<<<<< HEAD
         node_level_start[i + 1] = node_level_start[i] + level_node_len[i]
     steps = max_level + (1 - start_level)
     compute_len = node_level_start[-1] + steps + level_node_len[-1] + 1
-=======
-        node_level_start[i+1]= node_level_start[i] + level_node_len[i]
-    steps = max_level + (1 - start_level)
-    compute_len = node_level_start[-1] + steps + level_node_len[-1] + 1
-
->>>>>>> b4030cb8
 
     output_array_size = 0
     for node, layer_size in node_layers.items():
@@ -612,11 +595,7 @@
 
                             for parent in all_parent:
                                 all_children = get_all_children(parent_to_children, parent, False)
-<<<<<<< HEAD
                                 for child_programme in all_children:  # include current node
-=======
-                                for child_programme in all_children: # include current node
->>>>>>> b4030cb8
                                     child = nodes_array[node_level_start[child_programme[0]] + child_programme[1]]
                                     if child['extra'] == null_index:
                                         child['extra'], extra_i = extra_i, extra_i + node['layer_len']
