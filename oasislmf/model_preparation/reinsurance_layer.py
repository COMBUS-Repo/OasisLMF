--- conflicted
+++ resolved
@@ -54,7 +54,6 @@
 
     site_agg_id = 0
 
-<<<<<<< HEAD
     accounts_and_locations = pd.merge(accounts, locations, left_on='AccNumber', right_on='AccNumber')
 
     for acc_and_loc, coverage_type, peril in product((acc for _, acc in accounts_and_locations.iterrows()), oed.COVERAGE_TYPES, oed.PERILS):
@@ -67,41 +66,6 @@
             group_id += 1
             site_agg_id += 1
             profile_id += 1
-=======
-        for location_index, location in locations.loc[locations["AccNumber"] == policy.get('AccNumber')].iterrows():
-            group_id = group_id + 1
-            site_agg_id = site_agg_id + 1
-            profile_id = profile_id + 1
-
-            for coverage_type_id in oed.COVERAGE_TYPES:
-                tiv = _get_location_tiv(location, coverage_type_id)
-                if tiv > 0:
-                    coverage_id = coverage_id + 1
-
-                    for peril in oed.PERILS:
-                        item_id = item_id + 1
-
-                        xref_descriptions_list.append(
-                            oed.XrefDescription(
-                                xref_id=item_id,
-                                account_number=location.get('AccNumber'),
-                                location_number=location.get('LocNumber'),
-                                location_group=location.get('LocGroup'),
-                                cedant_name = policy.get('CedantName'),
-                                producer_name = policy.get('ProducerName'),
-                                lob = policy.get('LOB'),
-                                country_code = location.get('CountryCode'),
-                                reins_tag = location.get('ReinsTag'),
-                                coverage_type_id=coverage_type_id,
-                                peril_id=peril,
-                                policy_number=policy.get('PolNumber'),    
-                                portfolio_number=policy.get('PortNumber'),
-                                tiv=tiv
-                            )
-                        )
-
-    return pd.DataFrame(xref_descriptions_list)
->>>>>>> 589f10e4
 
             coverage_id += 1
             item_id += 1
@@ -300,7 +264,7 @@
             parent=parent,
             level_id=level_id,
             agg_id=agg_id,
-            portfolio_number=portfolio_number,            
+            portfolio_number=portfolio_number,
             account_number=account_number,
             policy_number=policy_number,
             location_group=location_group,
@@ -611,7 +575,7 @@
                 current_location_number = row.location_number
                 current_location_group = row.location_group
 
-            self._add_item_node(row.xref_id, current_location_node)            
+            self._add_item_node(row.xref_id, current_location_node)
             
         return program_node
 
@@ -751,7 +715,7 @@
 
         add_profiles_args.fmprofiles_list.append(
             oed.get_reinsurance_profile(
-                profile_id,                    
+                profile_id,
                 limit=add_profiles_args.ri_info_row.RiskLimit,
                 ceded=add_profiles_args.ri_info_row.CededPercent,
             ))
