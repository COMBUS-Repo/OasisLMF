from __future__ import unicode_literals

import copy
import io
import itertools
import json
import os
import string

from collections import OrderedDict
from unittest import TestCase

import pandas as pd
import pytest
import six

from backports.tempfile import TemporaryDirectory
from tempfile import NamedTemporaryFile

from hypothesis import (
    given,
    HealthCheck,
    reproduce_failure,
    settings,
)
from hypothesis.strategies import (
    dictionaries,
    integers,
    floats,
    just,
    lists,
    text,
    tuples,
)
from mock import patch, Mock

from oasislmf.exposures.manager import OasisExposuresManager
from oasislmf.models.model import OasisModel
from oasislmf.exposures.pipeline import OasisFilesPipeline
from oasislmf.utils.coverage import (
    BUILDING_COVERAGE_CODE,
    CONTENTS_COVERAGE_CODE,
    OTHER_STRUCTURES_COVERAGE_CODE,
    TIME_COVERAGE_CODE,
)
from oasislmf.utils.exceptions import OasisException
from oasislmf.utils.fm import (
    canonical_profiles_fm_terms_grouped_by_level_and_term_type
)
from oasislmf.utils.status import (
    KEYS_STATUS_FAIL,
    KEYS_STATUS_NOMATCH,
    KEYS_STATUS_SUCCESS,
)
from ..models.fakes import fake_model

from tests.data import (
    canonical_accounts_data,
    canonical_accounts_profile_piwind,
    canonical_exposures_data,
    canonical_exposures_profile_piwind_simple,
    fm_items_data,
    gul_items_data,
    keys_data,
    write_canonical_files,
    write_keys_files,
)


class OasisExposureManagerAddModel(TestCase):
    def test_models_is_empty___model_is_added_to_model_dict(self):
        model = fake_model('supplier', 'model', 'version')

        manager = OasisExposuresManager()
        manager.add_model(model)

        self.assertEqual({model.key: model}, manager.models)

    def test_manager_already_contains_a_model_with_the_given_key___model_is_replaced_in_models_dict(self):
        first = fake_model('supplier', 'model', 'version')
        second = fake_model('supplier', 'model', 'version')

        manager = OasisExposuresManager(oasis_models=[first])
        manager.add_model(second)

        self.assertIs(second, manager.models[second.key])

    def test_manager_already_contains_a_diferent_model___model_is_added_to_dict(self):
        first = fake_model('first', 'model', 'version')
        second = fake_model('second', 'model', 'version')

        manager = OasisExposuresManager(oasis_models=[first])
        manager.add_model(second)

        self.assertEqual({
            first.key: first,
            second.key: second,
        }, manager.models)


class OasisExposureManagerDeleteModels(TestCase):
    def test_models_is_not_in_manager___no_model_is_removed(self):
        manager = OasisExposuresManager([
            fake_model('supplier', 'model', 'version'),
            fake_model('supplier2', 'model2', 'version2'),
        ])
        expected = manager.models

        manager.delete_models([fake_model('supplier3', 'model3', 'version3')])

        self.assertEqual(expected, manager.models)

    def test_models_exist_in_manager___models_are_removed(self):
        models = [
            fake_model('supplier', 'model', 'version'),
            fake_model('supplier2', 'model2', 'version2'),
            fake_model('supplier3', 'model3', 'version3'),
        ]

        manager = OasisExposuresManager(models)
        manager.delete_models(models[1:])

        self.assertEqual({models[0].key: models[0]}, manager.models)


class OasisExposureManagerLoadCanonicalExposuresProfile(TestCase):
    def test_model_and_kwargs_are_not_set___result_is_null(self):
        profile = OasisExposuresManager().load_canonical_exposures_profile()

        self.assertEqual(None, profile)

    @given(expected=dictionaries(text(), text()))
    def test_model_is_set_with_profile_json___models_profile_is_set_to_expected_json(self, expected):
        model = fake_model(resources={'canonical_exposures_profile_json': json.dumps(expected)})

        profile = OasisExposuresManager().load_canonical_exposures_profile(oasis_model=model)

        self.assertEqual(expected, profile)
        self.assertEqual(expected, model.resources['canonical_exposures_profile'])

    @given(model_profile=dictionaries(text(), text()), kwargs_profile=dictionaries(text(), text()))
    def test_model_is_set_with_profile_json_and_profile_json_is_passed_through_kwargs___kwargs_profile_is_used(
        self,
        model_profile,
        kwargs_profile
    ):
        model = fake_model(resources={'canonical_exposures_profile_json': json.dumps(model_profile)})

        profile = OasisExposuresManager().load_canonical_exposures_profile(oasis_model=model, canonical_exposures_profile_json=json.dumps(kwargs_profile))

        self.assertEqual(kwargs_profile, profile)
        self.assertEqual(kwargs_profile, model.resources['canonical_exposures_profile'])

    @given(expected=dictionaries(text(), text()))
    def test_model_is_set_with_profile_json_path___models_profile_is_set_to_expected_json(self, expected):
        with NamedTemporaryFile('w') as f:
            json.dump(expected, f)
            f.flush()

            model = fake_model(resources={'canonical_exposures_profile_json_path': f.name})

            profile = OasisExposuresManager().load_canonical_exposures_profile(oasis_model=model)

            self.assertEqual(expected, profile)
            self.assertEqual(expected, model.resources['canonical_exposures_profile'])

    @given(model_profile=dictionaries(text(), text()), kwargs_profile=dictionaries(text(), text()))
    def test_model_is_set_with_profile_json_path_and_profile_json_path_is_passed_through_kwargs___kwargs_profile_is_used(
        self,
        model_profile,
        kwargs_profile
    ):
        with NamedTemporaryFile('w') as model_file, NamedTemporaryFile('w') as kwargs_file:
            json.dump(model_profile, model_file)
            model_file.flush()
            json.dump(kwargs_profile, kwargs_file)
            kwargs_file.flush()

            model = fake_model(resources={'canonical_exposures_profile_json_path': model_file.name})

            profile = OasisExposuresManager().load_canonical_exposures_profile(oasis_model=model, canonical_exposures_profile_json_path=kwargs_file.name)

            self.assertEqual(kwargs_profile, profile)
            self.assertEqual(kwargs_profile, model.resources['canonical_exposures_profile'])


class OasisExposureManagerCreateModel(TestCase):

    def create_model(
        self,
        lookup='lookup',
        keys_file_path='key_file_path',
        keys_errors_file_path='keys_error_file_path',
        model_exposures_file_path='model_exposures_file_path'
    ):
        model = fake_model(resources={'lookup': lookup})

        model.resources['oasis_files_pipeline'].keys_file_path = keys_file_path
        model.resources['oasis_files_pipeline'].keys_errors_file_path = keys_errors_file_path
        model.resources['oasis_files_pipeline'].model_exposures_file_path = model_exposures_file_path

        return model

    @given(
        lookup=text(min_size=1, alphabet=string.ascii_letters),
        keys_file_path=text(min_size=1, alphabet=string.ascii_letters),
        keys_errors_file_path=text(min_size=1, alphabet=string.ascii_letters),
        exposures_file_path=text(min_size=1, alphabet=string.ascii_letters)
    )
    def test_supplier_and_model_and_version_only_are_supplied___correct_model_is_returned(
        self,
        lookup,
        keys_file_path,
        keys_errors_file_path,
        exposures_file_path
    ):
        model = self.create_model(lookup=lookup, keys_file_path=keys_file_path, keys_errors_file_path=keys_errors_file_path, model_exposures_file_path=exposures_file_path)

        with patch('oasislmf.exposures.manager.OasisLookupFactory.save_results', Mock(return_value=(keys_file_path, 1, keys_errors_file_path, 1))) as oklf_mock:
            res_keys_file_path, res_keys_errors_file_path = OasisExposuresManager().get_keys(oasis_model=model)

            oklf_mock.assert_called_once_with(
                lookup,
                keys_file_path,
                errors_fp=keys_errors_file_path,
                model_exposures_fp=exposures_file_path
            )
            self.assertEqual(model.resources['oasis_files_pipeline'].keys_file_path, keys_file_path)
            self.assertEqual(res_keys_file_path, keys_file_path)
            self.assertEqual(model.resources['oasis_files_pipeline'].keys_errors_file_path, keys_errors_file_path)
            self.assertEqual(res_keys_errors_file_path, keys_errors_file_path)

    @given(
        supplier_id=text(min_size=1),
        model_id=text(min_size=1),
        version=text(min_size=1),
        model_lookup=text(min_size=1, alphabet=string.ascii_letters), 
        model_keys_fp=text(min_size=1, alphabet=string.ascii_letters),
        model_keys_errors_fp=text(min_size=1, alphabet=string.ascii_letters),
        model_exposures_fp=text(min_size=1, alphabet=string.ascii_letters),
        lookup=text(min_size=1, alphabet=string.ascii_letters),
        keys_fp=text(min_size=1, alphabet=string.ascii_letters),
        keys_errors_fp=text(min_size=1, alphabet=string.ascii_letters),
        exposures_fp=text(min_size=1, alphabet=string.ascii_letters)
    )
    def test_supplier_and_model_and_version_and_absolute_oasis_files_path_only_are_supplied___correct_model_is_returned(
        self,
        supplier_id,
        model_id,
        version,
        model_lookup,
        model_keys_fp,
        model_keys_errors_fp,
        model_exposures_fp,
        lookup,
        keys_fp,
        keys_errors_fp,
        exposures_fp
    ):
        resources={
            'lookup': model_lookup,
            'keys_file_path': model_keys_fp,
            'keys_errors_file_path': model_keys_errors_fp,
            'model_exposures_file_path': model_exposures_fp
        }
        model = OasisExposuresManager().create_model(supplier_id, model_id, version, resources=resources)

        expected_key = '{}/{}/{}'.format(supplier_id, model_id, version)

        with patch('oasislmf.exposures.manager.OasisLookupFactory.save_results', Mock(return_value=(keys_fp, 1, keys_errors_fp, 1))) as oklf_mock:
            res_keys_file_path, res_keys_errors_file_path = OasisExposuresManager().get_keys(
                oasis_model=model,
                lookup=lookup,
                model_exposures_file_path=exposures_fp,
                keys_file_path=keys_fp,
                keys_errors_file_path=keys_errors_fp
            )

            oklf_mock.assert_called_once_with(
                lookup,
                keys_fp,
                errors_fp=keys_errors_fp,
                model_exposures_fp=exposures_fp
            )
            self.assertEqual(model.resources['oasis_files_pipeline'].keys_file_path, keys_fp)
            self.assertEqual(res_keys_file_path, keys_fp)
            self.assertEqual(model.resources['oasis_files_pipeline'].keys_errors_file_path, keys_errors_fp)
            self.assertEqual(res_keys_errors_file_path, keys_errors_fp)

        self.assertTrue(isinstance(model, OasisModel))

        self.assertEqual(expected_key, model.key)

        self.assertEqual(resources, model.resources)

        self.assertTrue(isinstance(model.resources['oasis_files_pipeline'], OasisFilesPipeline))

        self.assertIsNone(model.resources.get('canonical_exposures_profile'))

    @given(
<<<<<<< HEAD
        supplier_id=text(min_size=1),
        model_id=text(min_size=1),
        version_id=text(min_size=1),
        oasis_files_path=text(min_size=1)
=======
        profile_element_name=text(alphabet=string.ascii_letters, min_size=1),
        keys=keys_data(from_coverage_type_ids=just(CONTENTS_COVERAGE_CODE), from_statuses=just(KEYS_STATUS_SUCCESS), size=10),
        exposures=canonical_exposure_data(10, min_value=1)
    )
    def test_canonical_profile_coverage_types_dont_match_model_defined_coverage_types___oasis_exception_is_raised(
        self,
        profile_element_name,
        keys,
        exposures
    ):
        matching_exposures = [e for e in exposures if e[0] in map(lambda k: k['id'], keys)] 
        exposures.pop(exposures.index(matching_exposures[0]))
        profile = {
            profile_element_name: {'ProfileElementName': profile_element_name, 'FieldName': 'TIV', 'CoverageTypeID': BUILDING_COVERAGE_CODE}
        }

        with NamedTemporaryFile('w') as keys_file, NamedTemporaryFile('w') as exposures_file:
            write_input_files(keys, keys_file.name, exposures, exposures_file.name, profile_element_name=profile_element_name)

            with self.assertRaises(OasisException):
                OasisExposuresManager().load_master_data_frame(exposures_file.name, keys_file.name, profile)

    @settings(suppress_health_check=[HealthCheck.too_slow])
    @given(
        profile_element_name=text(alphabet=string.ascii_letters, min_size=1),
        keys=keys_data(from_statuses=just(KEYS_STATUS_SUCCESS), size=10),
        exposures=canonical_exposure_data(num_rows=10, min_value=1)
>>>>>>> fcfe9ebe
    )
    def test_supplier_and_model_and_version_and_relative_oasis_files_path_only_are_supplied___correct_model_is_returned_with_absolute_oasis_file_path(
        self,
        supplier_id,
        model_id,
        version_id,
        oasis_files_path
    ):
        expected_key = '{}/{}/{}'.format(supplier_id, model_id, version_id)

        oasis_files_path = oasis_files_path.lstrip(os.path.sep)

        resources={'oasis_files_path': oasis_files_path}

        model = OasisExposuresManager().create_model(supplier_id, model_id, version_id, resources=resources)

        self.assertTrue(isinstance(model, OasisModel))

        self.assertEqual(expected_key, model.key)

        self.assertTrue(os.path.isabs(model.resources['oasis_files_path']))
        self.assertEqual(os.path.abspath(resources['oasis_files_path']), model.resources['oasis_files_path'])

        self.assertTrue(isinstance(model.resources['oasis_files_pipeline'], OasisFilesPipeline))

        self.assertIsNone(model.resources.get('canonical_exposures_profile'))

    @given(
        supplier_id=text(min_size=1),
        model_id=text(min_size=1),
        version_id=text(min_size=1),
        canonical_exposures_profile=dictionaries(text(min_size=1), text(min_size=1))
    )
    def test_supplier_and_model_and_version_and_canonical_exposures_profile_only_are_supplied___correct_model_is_returned(
        self,
        supplier_id,
        model_id,
        version_id,
        canonical_exposures_profile
    ):
        expected_key = '{}/{}/{}'.format(supplier_id, model_id, version_id)

        resources={'canonical_exposures_profile': canonical_exposures_profile}

        model = OasisExposuresManager().create_model(supplier_id, model_id, version_id, resources=resources)

        self.assertTrue(isinstance(model, OasisModel))

        self.assertEqual(expected_key, model.key)

        self.assertEqual(resources['canonical_exposures_profile'], model.resources['canonical_exposures_profile'])

        expected_oasis_files_path = os.path.abspath(os.path.join('Files', expected_key.replace('/', '-')))
        self.assertEquals(expected_oasis_files_path, model.resources['oasis_files_path'])

        self.assertTrue(isinstance(model.resources['oasis_files_pipeline'], OasisFilesPipeline))

    @given(
        supplier_id=text(min_size=1),
        model_id=text(min_size=1),
        version_id=text(min_size=1),
        oasis_files_path=text(min_size=1),
        canonical_exposures_profile=dictionaries(text(min_size=1), text(min_size=1))
    )
    def test_supplier_and_model_and_version_and_relative_oasis_files_path_and_canonical_exposures_profile_only_are_supplied___correct_model_is_returned(
        self,
        supplier_id,
        model_id,
        version_id,
        oasis_files_path,
        canonical_exposures_profile
    ):
        expected_key = '{}/{}/{}'.format(supplier_id, model_id, version_id)

        resources={'oasis_files_path': oasis_files_path, 'canonical_exposures_profile': canonical_exposures_profile}

        model = OasisExposuresManager().create_model(supplier_id, model_id, version_id, resources=resources)

        self.assertTrue(isinstance(model, OasisModel))

        self.assertEqual(expected_key, model.key)

        self.assertTrue(os.path.isabs(model.resources['oasis_files_path']))
        self.assertEqual(os.path.abspath(resources['oasis_files_path']), model.resources['oasis_files_path'])

        self.assertEqual(resources['canonical_exposures_profile'], model.resources['canonical_exposures_profile'])

        self.assertTrue(isinstance(model.resources['oasis_files_pipeline'], OasisFilesPipeline))

    @given(
        supplier_id=text(min_size=1),
        model_id=text(min_size=1),
        version_id=text(min_size=1),
        oasis_files_path=text(min_size=1),
        canonical_exposures_profile=dictionaries(text(min_size=1), text(min_size=1))
    )
    def test_supplier_and_model_and_version_and_absolute_oasis_files_path_and_canonical_exposures_profile_only_are_supplied___correct_model_is_returned(
        self,
        supplier_id,
        model_id,
        version_id,
        oasis_files_path,
        canonical_exposures_profile
    ):
        expected_key = '{}/{}/{}'.format(supplier_id, model_id, version_id)

        resources={'oasis_files_path': os.path.abspath(oasis_files_path), 'canonical_exposures_profile': canonical_exposures_profile}

        model = OasisExposuresManager().create_model(supplier_id, model_id, version_id, resources=resources)

        self.assertTrue(isinstance(model, OasisModel))

        self.assertEqual(expected_key, model.key)

        self.assertEqual(resources['oasis_files_path'], model.resources['oasis_files_path'])

        self.assertEqual(resources['canonical_exposures_profile'], model.resources['canonical_exposures_profile'])

        self.assertTrue(isinstance(model.resources['oasis_files_pipeline'], OasisFilesPipeline))

    @given(
        supplier_id=text(min_size=1),
        model_id=text(min_size=1),
        version_id=text(min_size=1),
        source_accounts_file_path=text(min_size=1)
    )
    def test_supplier_and_model_and_version_and_source_accounts_file_path_only_are_supplied___correct_model_is_returned(
        self,
        supplier_id,
        model_id,
        version_id,
        source_accounts_file_path
    ):
        expected_key = '{}/{}/{}'.format(supplier_id, model_id, version_id)

        resources={'source_accounts_file_path': source_accounts_file_path}
        
        model = OasisExposuresManager().create_model(supplier_id, model_id, version_id, resources=resources)

        self.assertTrue(isinstance(model, OasisModel))

        self.assertEqual(expected_key, model.key)

        expected_oasis_files_path = os.path.abspath(os.path.join('Files', expected_key.replace('/', '-')))
        self.assertEquals(expected_oasis_files_path, model.resources['oasis_files_path'])

        self.assertTrue(isinstance(model.resources['oasis_files_pipeline'], OasisFilesPipeline))

        self.assertEquals(resources['source_accounts_file_path'], model.resources['source_accounts_file_path'])

        self.assertIsNone(model.resources.get('canonical_exposures_profile'))
        self.assertIsNone(model.resources.get('canonical_accounts_profile'))

    @given(
        supplier_id=text(min_size=1),
        model_id=text(min_size=1),
        version_id=text(min_size=1),
        source_accounts_file_path=text(min_size=1),
        canonical_accounts_profile=dictionaries(text(min_size=1), text(min_size=1))
    )
    def test_supplier_and_model_and_version_and_source_accounts_file_path_and_canonical_accounts_profile_only_are_supplied___correct_model_is_returned(
        self,
        supplier_id,
        model_id,
        version_id,
        source_accounts_file_path,
        canonical_accounts_profile
    ):
        expected_key = '{}/{}/{}'.format(supplier_id, model_id, version_id)

        resources={'source_accounts_file_path': source_accounts_file_path, 'canonical_accounts_profile': canonical_accounts_profile}
        
        model = OasisExposuresManager().create_model(supplier_id, model_id, version_id, resources=resources)

        self.assertTrue(isinstance(model, OasisModel))

        self.assertEqual(expected_key, model.key)

        expected_oasis_files_path = os.path.abspath(os.path.join('Files', expected_key.replace('/', '-')))
        self.assertEquals(expected_oasis_files_path, model.resources['oasis_files_path'])

        self.assertTrue(isinstance(model.resources['oasis_files_pipeline'], OasisFilesPipeline))

        self.assertIsNone(model.resources.get('canonical_exposures_profile'))

        self.assertEqual(resources['source_accounts_file_path'], model.resources['source_accounts_file_path'])
        
        self.assertEqual(resources['canonical_accounts_profile'], model.resources['canonical_accounts_profile'])

    @given(
        supplier_id=text(min_size=1),
        model_id=text(min_size=1),
        version_id=text(min_size=1),
        canonical_exposures_profile=dictionaries(text(min_size=1), text(min_size=1)),
        source_accounts_file_path=text(min_size=1),
        canonical_accounts_profile=dictionaries(text(min_size=1), text(min_size=1))
    )
    def test_supplier_and_model_and_version_and_canonical_exposures_profile_and_source_accounts_file_path_and_canonical_accounts_profile_only_are_supplied___correct_model_is_returned(
        self,
        supplier_id,
        model_id,
        version_id,
        canonical_exposures_profile,
        source_accounts_file_path,
        canonical_accounts_profile
    ):
        expected_key = '{}/{}/{}'.format(supplier_id, model_id, version_id)

        resources={
            'canonical_exposures_profile': canonical_exposures_profile,
            'source_accounts_file_path': source_accounts_file_path,
            'canonical_accounts_profile': canonical_accounts_profile
        }
        
        model = OasisExposuresManager().create_model(supplier_id, model_id, version_id, resources=resources)

        self.assertTrue(isinstance(model, OasisModel))

        self.assertEqual(expected_key, model.key)

        expected_oasis_files_path = os.path.abspath(os.path.join('Files', expected_key.replace('/', '-')))
        self.assertEquals(expected_oasis_files_path, model.resources['oasis_files_path'])

        self.assertTrue(isinstance(model.resources['oasis_files_pipeline'], OasisFilesPipeline))

        self.assertEqual(resources['canonical_exposures_profile'], model.resources.get('canonical_exposures_profile'))

        self.assertEqual(resources['source_accounts_file_path'], model.resources['source_accounts_file_path'])
        
        self.assertEqual(resources['canonical_accounts_profile'], model.resources['canonical_accounts_profile'])

    @given(
        supplier_id=text(min_size=1),
        model_id=text(min_size=1),
        version_id=text(min_size=1),
        oasis_files_path=text(min_size=1),
        canonical_exposures_profile=dictionaries(text(min_size=1), text(min_size=1)),
        source_accounts_file_path=text(min_size=1),
        canonical_accounts_profile=dictionaries(text(min_size=1), text(min_size=1))
    )
    def test_supplier_and_model_and_version_and_absolute_oasis_files_path_and_canonical_exposures_profile_and_source_accounts_file_path_and_canonical_accounts_profile_only_are_supplied___correct_model_is_returned(
        self,
        supplier_id,
        model_id,
        version_id,
        oasis_files_path,
        canonical_exposures_profile,
        source_accounts_file_path,
        canonical_accounts_profile
    ):
        expected_key = '{}/{}/{}'.format(supplier_id, model_id, version_id)

        resources={
            'oasis_files_path': os.path.abspath(oasis_files_path),
            'canonical_exposures_profile': canonical_exposures_profile,
            'source_accounts_file_path': source_accounts_file_path,
            'canonical_accounts_profile': canonical_accounts_profile
        }
        
        model = OasisExposuresManager().create_model(supplier_id, model_id, version_id, resources=resources)

        self.assertTrue(isinstance(model, OasisModel))

        self.assertEqual(expected_key, model.key)

        self.assertEquals(resources['oasis_files_path'], model.resources['oasis_files_path'])

        self.assertTrue(isinstance(model.resources['oasis_files_pipeline'], OasisFilesPipeline))

        self.assertEqual(resources['canonical_exposures_profile'], model.resources.get('canonical_exposures_profile'))

        self.assertEqual(resources['source_accounts_file_path'], model.resources['source_accounts_file_path'])
        
        self.assertEqual(resources['canonical_accounts_profile'], model.resources['canonical_accounts_profile'])


class OasisExposureManagerLoadCanonicalAccountsProfile(TestCase):
    def test_model_and_kwargs_are_not_set___result_is_null(self):
        profile = OasisExposuresManager().load_canonical_accounts_profile()

        self.assertEqual(None, profile)

    @given(expected=dictionaries(text(), text()))
    def test_model_is_set_with_profile_json___models_profile_is_set_to_expected_json(self, expected):
        model = fake_model(resources={'canonical_accounts_profile_json': json.dumps(expected)})

        profile = OasisExposuresManager().load_canonical_accounts_profile(oasis_model=model)

        self.assertEqual(expected, profile)
        self.assertEqual(expected, model.resources['canonical_accounts_profile'])

    @given(model_profile=dictionaries(text(), text()), kwargs_profile=dictionaries(text(), text()))
    def test_model_is_set_with_profile_json_and_profile_json_is_passed_through_kwargs___kwargs_profile_is_used(
        self,
        model_profile,
        kwargs_profile
    ):
        model = fake_model(resources={'canonical_accounts_profile_json': json.dumps(model_profile)})

        profile = OasisExposuresManager().load_canonical_accounts_profile(oasis_model=model, canonical_accounts_profile_json=json.dumps(kwargs_profile))

        self.assertEqual(kwargs_profile, profile)
        self.assertEqual(kwargs_profile, model.resources['canonical_accounts_profile'])

    @given(expected=dictionaries(text(), text()))
    def test_model_is_set_with_profile_json_path___models_profile_is_set_to_expected_json(self, expected):
        with NamedTemporaryFile('w') as f:
            json.dump(expected, f)
            f.flush()

            model = fake_model(resources={'canonical_accounts_profile_json_path': f.name})

            profile = OasisExposuresManager().load_canonical_accounts_profile(oasis_model=model)

            self.assertEqual(expected, profile)
            self.assertEqual(expected, model.resources['canonical_accounts_profile'])

    @given(model_profile=dictionaries(text(), text()), kwargs_profile=dictionaries(text(), text()))
    def test_model_is_set_with_profile_json_path_and_profile_json_path_is_passed_through_kwargs___kwargs_profile_is_used(
        self,
        model_profile,
        kwargs_profile
    ):
        with NamedTemporaryFile('w') as model_file, NamedTemporaryFile('w') as kwargs_file:
            json.dump(model_profile, model_file)
            model_file.flush()
            json.dump(kwargs_profile, kwargs_file)
            kwargs_file.flush()

            model = fake_model(resources={'canonical_accounts_profile_json_path': model_file.name})

            profile = OasisExposuresManager().load_canonical_accounts_profile(oasis_model=model, canonical_accounts_profile_json_path=kwargs_file.name)

            self.assertEqual(kwargs_profile, profile)
            self.assertEqual(kwargs_profile, model.resources['canonical_accounts_profile'])


class OasisExposuresTransformSourceToCanonical(TestCase):
    @given(
        source_exposures_file_path=text(),
        source_exposures_validation_file_path=text(),
        source_to_canonical_exposures_transformation_file_path=text(),
        canonical_exposures_file_path=text()
    )
    def test_model_is_not_set___parameters_are_taken_from_kwargs(
            self,
            source_exposures_file_path,
            source_exposures_validation_file_path,
            source_to_canonical_exposures_transformation_file_path,
            canonical_exposures_file_path
    ):
        trans_call_mock = Mock()
        with patch('oasislmf.exposures.manager.Translator', Mock(return_value=trans_call_mock)) as trans_mock:
            OasisExposuresManager().transform_source_to_canonical(
                source_exposures_file_path=source_exposures_file_path,
                source_exposures_validation_file_path=source_exposures_validation_file_path,
                source_to_canonical_exposures_transformation_file_path=source_to_canonical_exposures_transformation_file_path,
                canonical_exposures_file_path=canonical_exposures_file_path
            )

            trans_mock.assert_called_once_with(
                os.path.abspath(source_exposures_file_path),
                os.path.abspath(canonical_exposures_file_path),
                os.path.abspath(source_exposures_validation_file_path),
                os.path.abspath(source_to_canonical_exposures_transformation_file_path),
                append_row_nums=True,
            )
            trans_call_mock.assert_called_once_with()

    @given(
        source_exposures_file_path=text(),
        source_exposures_validation_file_path=text(),
        source_to_canonical_exposures_transformation_file_path=text(),
        canonical_exposures_file_path=text()
    )
    def test_model_is_set___parameters_are_taken_from_model(
            self,
            source_exposures_file_path,
            source_exposures_validation_file_path,
            source_to_canonical_exposures_transformation_file_path,
            canonical_exposures_file_path):

        model = fake_model(resources={
            'source_exposures_file_path': source_exposures_file_path,
            'source_exposures_validation_file_path': source_exposures_validation_file_path,
            'source_to_canonical_exposures_transformation_file_path': source_to_canonical_exposures_transformation_file_path,
        })
        model.resources['oasis_files_pipeline'].canonical_exposures_path = canonical_exposures_file_path

        trans_call_mock = Mock()
        with patch('oasislmf.exposures.manager.Translator', Mock(return_value=trans_call_mock)) as trans_mock:
            OasisExposuresManager().transform_source_to_canonical(
                source_exposures_file_path=source_exposures_file_path,
                source_exposures_validation_file_path=source_exposures_validation_file_path,
                source_to_canonical_exposures_transformation_file_path=source_to_canonical_exposures_transformation_file_path,
                canonical_exposures_file_path=canonical_exposures_file_path
            )

            trans_mock.assert_called_once_with(
                os.path.abspath(source_exposures_file_path),
                os.path.abspath(canonical_exposures_file_path),
                os.path.abspath(source_exposures_validation_file_path),
                os.path.abspath(source_to_canonical_exposures_transformation_file_path),
                append_row_nums=True,
            )
            trans_call_mock.assert_called_once_with()


class OasisExposuresTransformCanonicalToModel(TestCase):
    @given(
        canonical_exposures_file_path=text(),
        canonical_exposures_validation_file_path=text(),
        canonical_to_model_exposures_transformation_file_path=text(),
        model_exposures_file_path=text()
    )
    def test_model_is_not_set___parameters_are_taken_from_kwargs(
            self,
            canonical_exposures_file_path,
            canonical_exposures_validation_file_path,
            canonical_to_model_exposures_transformation_file_path,
            model_exposures_file_path):

        trans_call_mock = Mock()
        with patch('oasislmf.exposures.manager.Translator', Mock(return_value=trans_call_mock)) as trans_mock:
            OasisExposuresManager().transform_canonical_to_model(
                canonical_exposures_file_path=canonical_exposures_file_path,
                canonical_exposures_validation_file_path=canonical_exposures_validation_file_path,
                canonical_to_model_exposures_transformation_file_path=canonical_to_model_exposures_transformation_file_path,
                model_exposures_file_path=model_exposures_file_path,
            )

            trans_mock.assert_called_once_with(
                os.path.abspath(canonical_exposures_file_path),
                os.path.abspath(model_exposures_file_path),
                os.path.abspath(canonical_exposures_validation_file_path),
                os.path.abspath(canonical_to_model_exposures_transformation_file_path),
                append_row_nums=False,
            )
            trans_call_mock.assert_called_once_with()

    @given(
        canonical_exposures_file_path=text(),
        canonical_exposures_validation_file_path=text(),
        canonical_to_model_exposures_transformation_file_path=text(),
        model_exposures_file_path=text()
    )
    def test_model_is_set___parameters_are_taken_from_model(
            self,
            canonical_exposures_file_path,
            canonical_exposures_validation_file_path,
            canonical_to_model_exposures_transformation_file_path,
            model_exposures_file_path):

        model = fake_model(resources={
            'canonical_exposures_validation_file_path': canonical_exposures_validation_file_path,
            'canonical_to_model_exposures_transformation_file_path': canonical_to_model_exposures_transformation_file_path,
        })
        model.resources['oasis_files_pipeline'].canonical_exposures_path = canonical_exposures_file_path
        model.resources['oasis_files_pipeline'].model_exposures_file_path = model_exposures_file_path

        trans_call_mock = Mock()
        with patch('oasislmf.exposures.manager.Translator', Mock(return_value=trans_call_mock)) as trans_mock:
            OasisExposuresManager().transform_canonical_to_model(
                canonical_exposures_file_path=canonical_exposures_file_path,
                canonical_exposures_validation_file_path=canonical_exposures_validation_file_path,
                canonical_to_model_exposures_transformation_file_path=canonical_to_model_exposures_transformation_file_path,
                model_exposures_file_path=model_exposures_file_path,
            )

            trans_mock.assert_called_once_with(
                os.path.abspath(canonical_exposures_file_path),
                os.path.abspath(model_exposures_file_path),
                os.path.abspath(canonical_exposures_validation_file_path),
                os.path.abspath(canonical_to_model_exposures_transformation_file_path),
                append_row_nums=False,
            )
            trans_call_mock.assert_called_once_with()


class OasisExposureManagerGetKeys(TestCase):
    def create_model(
        self,
        lookup='lookup',
        keys_file_path='key_file_path',
        keys_errors_file_path='keys_errors_file_path',
        model_exposures_file_path='model_exposures_file_path'
    ):
        model = fake_model(resources={'lookup': lookup})
        model.resources['oasis_files_pipeline'].keys_file_path = keys_file_path
        model.resources['oasis_files_pipeline'].keys_errors_file_path = keys_errors_file_path
        model.resources['oasis_files_pipeline'].model_exposures_file_path = model_exposures_file_path
        return model

    @given(
        lookup=text(min_size=1, alphabet=string.ascii_letters),
        keys_file_path=text(min_size=1, alphabet=string.ascii_letters),
        keys_errors_file_path=text(min_size=1, alphabet=string.ascii_letters),
        exposures_file_path=text(min_size=1, alphabet=string.ascii_letters)
    )
    def test_model_is_supplied_kwargs_are_not___lookup_keys_files_and_exposures_file_from_model_are_used(
        self,
        lookup,
        keys_file_path,
        keys_errors_file_path,
        exposures_file_path
    ):
        model = self.create_model(lookup=lookup, keys_file_path=keys_file_path, keys_errors_file_path=keys_errors_file_path, model_exposures_file_path=exposures_file_path)

        with patch('oasislmf.exposures.manager.OasisLookupFactory.save_results', Mock(return_value=(keys_file_path, 1, keys_errors_file_path, 1))) as oklf_mock:
            res_keys_file_path, res_keys_errors_file_path = OasisExposuresManager().get_keys(oasis_model=model)

            oklf_mock.assert_called_once_with(
                lookup,
                keys_file_path,
                errors_fp=keys_errors_file_path,
                model_exposures_fp=exposures_file_path
            )
            self.assertEqual(model.resources['oasis_files_pipeline'].keys_file_path, keys_file_path)
            self.assertEqual(res_keys_file_path, keys_file_path)
            self.assertEqual(model.resources['oasis_files_pipeline'].keys_errors_file_path, keys_errors_file_path)
            self.assertEqual(res_keys_errors_file_path, keys_errors_file_path)

    @given(
        model_lookup=text(min_size=1, alphabet=string.ascii_letters), 
        model_keys_fp=text(min_size=1, alphabet=string.ascii_letters),
        model_keys_errors_fp=text(min_size=1, alphabet=string.ascii_letters),
        model_exposures_fp=text(min_size=1, alphabet=string.ascii_letters),
        lookup=text(min_size=1, alphabet=string.ascii_letters),
        keys_fp=text(min_size=1, alphabet=string.ascii_letters),
        keys_errors_fp=text(min_size=1, alphabet=string.ascii_letters),
        exposures_fp=text(min_size=1, alphabet=string.ascii_letters)
    )
    def test_model_and_kwargs_are_supplied___lookup_keys_files_and_exposures_file_from_kwargs_are_used(
        self,
        model_lookup,
        model_keys_fp,
        model_keys_errors_fp,
        model_exposures_fp,
        lookup,
        keys_fp,
        keys_errors_fp,
        exposures_fp
    ):
        model = self.create_model(lookup=model_lookup, keys_file_path=model_keys_fp, keys_errors_file_path=model_keys_errors_fp, model_exposures_file_path=model_exposures_fp)

        with patch('oasislmf.exposures.manager.OasisLookupFactory.save_results', Mock(return_value=(keys_fp, 1, keys_errors_fp, 1))) as oklf_mock:
            res_keys_file_path, res_keys_errors_file_path = OasisExposuresManager().get_keys(
                oasis_model=model,
                lookup=lookup,
                model_exposures_file_path=exposures_fp,
                keys_file_path=keys_fp,
                keys_errors_file_path=keys_errors_fp
            )

            oklf_mock.assert_called_once_with(
                lookup,
                keys_fp,
                errors_fp=keys_errors_fp,
                model_exposures_fp=exposures_fp
            )
            self.assertEqual(model.resources['oasis_files_pipeline'].keys_file_path, keys_fp)
            self.assertEqual(res_keys_file_path, keys_fp)
            self.assertEqual(model.resources['oasis_files_pipeline'].keys_errors_file_path, keys_errors_fp)
            self.assertEqual(res_keys_errors_file_path, keys_errors_fp)


class OasisExposureManagerLoadGulItems(TestCase):

    @settings(deadline=None, suppress_health_check=[HealthCheck.too_slow])
    @given(
        exposures=canonical_exposures_data(size=0),
        keys=keys_data(size=10)
    )
    def test_no_canonical_items__oasis_exception_is_raised(
        self,
        exposures,
        keys
    ):
        profile = canonical_exposures_profile_piwind_simple

        with NamedTemporaryFile('w') as exposures_file, NamedTemporaryFile('w') as keys_file:
            write_canonical_files(exposures, exposures_file.name)
            write_keys_files(keys, keys_file.name)

            with self.assertRaises(OasisException):
                OasisExposuresManager().load_gul_items(profile, exposures_file.name, keys_file.name)

    @pytest.mark.flaky
    @settings(deadline=None, suppress_health_check=[HealthCheck.too_slow])
    @given(
        exposures=canonical_exposures_data(size=10),
        keys=keys_data(size=0)
    )
    def test_no_keys_items__oasis_exception_is_raised(
        self,
        exposures,
        keys
    ):
        profile = canonical_exposures_profile_piwind_simple

        with NamedTemporaryFile('w') as exposures_file, NamedTemporaryFile('w') as keys_file:
            write_canonical_files(exposures, exposures_file.name)
            write_keys_files(keys, keys_file.name)

            with self.assertRaises(OasisException):
                OasisExposuresManager().load_gul_items(profile, exposures_file.name, keys_file.name)

    @settings(deadline=None, suppress_health_check=[HealthCheck.too_slow])
    @given(
        exposures=canonical_exposures_data(size=10),
        keys=keys_data(from_statuses=just(KEYS_STATUS_SUCCESS), size=10)
    )
    def test_canonical_items_dont_match_any_keys_items__oasis_exception_is_raised(
        self,
        exposures,
        keys
    ):
        profile = canonical_exposures_profile_piwind_simple

        l = len(exposures)
        for key in keys:
            key['id'] += l

        with NamedTemporaryFile('w') as exposures_file, NamedTemporaryFile('w') as keys_file:
            write_canonical_files(exposures, exposures_file.name)
            write_keys_files(keys, keys_file.name)

            with self.assertRaises(OasisException):
                OasisExposuresManager().load_gul_items(profile, exposures_file.name, keys_file.name)

    @settings(deadline=None, suppress_health_check=[HealthCheck.too_slow])
    @given(
        exposures=canonical_exposures_data(size=10),
        keys=keys_data(from_statuses=just(KEYS_STATUS_SUCCESS), size=10)
    )
    def test_canonical_profile_doesnt_have_any_tiv_fields__oasis_exception_is_raised(
        self,
        exposures,
        keys
    ):
        profile = copy.deepcopy(canonical_exposures_profile_piwind_simple)

        tivs = [profile[e]['ProfileElementName'] for e in profile if profile[e].get('FMTermType') and profile[e]['FMTermType'].lower() == 'tiv']

        for t in tivs:
            profile.pop(t)

        with NamedTemporaryFile('w') as exposures_file, NamedTemporaryFile('w') as keys_file:
            write_canonical_files(exposures, exposures_file.name)
            write_keys_files(keys, keys_file.name)

            with self.assertRaises(OasisException):
                OasisExposuresManager().load_gul_items(profile, exposures_file.name, keys_file.name)

    @settings(deadline=None, suppress_health_check=[HealthCheck.too_slow])
    @given(
        exposures=canonical_exposures_data(
            from_tivs1=just(0.0),
            from_tivs2=just(0.0),
            size=10
        ),
        keys=keys_data(from_statuses=just(KEYS_STATUS_SUCCESS), size=10)
    )
    def test_canonical_items_dont_have_any_positive_tivs__oasis_exception_is_raised(
        self,
        exposures,
        keys
    ):
        profile = canonical_exposures_profile_piwind_simple 

        with NamedTemporaryFile('w') as exposures_file, NamedTemporaryFile('w') as keys_file:
            write_canonical_files(exposures, exposures_file.name)
            write_keys_files(keys, keys_file.name)

            with self.assertRaises(OasisException):
                OasisExposuresManager().load_gul_items(profile, exposures_file.name, keys_file.name)


    @pytest.mark.flaky
    @settings(deadline=None, suppress_health_check=[HealthCheck.too_slow])
    @given(
        exposures=canonical_exposures_data(
            from_tivs1=just(1.0),
            from_tivs2=just(0.0),
            size=10
        ),
        keys=keys_data(from_statuses=just(KEYS_STATUS_SUCCESS), size=5)
    )
    def test_at_least_some_canonical_items_have_matching_keys_items_and_at_least_one_positive_tiv_and_gul_items_are_generated(
        self,
        exposures,
        keys
    ):
        profile = canonical_exposures_profile_piwind_simple
        gcep = canonical_profiles_fm_terms_grouped_by_level_and_term_type(canonical_profiles=(profile,))

        for k in keys:
            k['id'] += 5

        with NamedTemporaryFile('w') as exposures_file, NamedTemporaryFile('w') as keys_file:
            write_canonical_files(exposures, exposures_file.name)
            write_keys_files(keys, keys_file.name)

            matching_canonical_and_keys_item_ids = set(k['id'] for k in keys).intersection([e['row_id'] for e in exposures])

            gul_items_df, canexp_df = OasisExposuresManager().load_gul_items(profile, exposures_file.name, keys_file.name)

        get_canonical_item = lambda i: (
            [e for e in exposures if e['row_id'] == i + 1][0] if len([e for e in exposures if e['row_id'] == i + 1]) == 1
            else None
        )

        get_keys_item = lambda i: (
            [k for k in keys if k['id'] == i + 1][0] if len([k for k in keys if k['id'] == i + 1]) == 1
            else None
        )

        tiv_elements = tuple(t for t in [gcep[1][gid].get('tiv') for gid in gcep[1]] if t)

        fm_term_elements = {
            tiv_tgid: {
                term_type: (
                    gcep[1][tiv_tgid][term_type]['ProfileElementName'].lower() if gcep[1][tiv_tgid].get(term_type) else None
                ) if term_type != 'deductible_type' else gcep[1][tiv_tgid]['deductible']['DeductibleType']if gcep[1][tiv_tgid].get('deductible') else 'B'
                for term_type in ('limit', 'deductible', 'deductible_type', 'share',)
            } for tiv_tgid in gcep[1]
        }

        for i, gul_it in enumerate(gul_items_df.T.to_dict().values()):
            can_it = get_canonical_item(int(gul_it['canexp_id']))
            self.assertIsNotNone(can_it)

            keys_it = get_keys_item(int(gul_it['canexp_id']))
            self.assertIsNotNone(keys_it)

            positive_tiv_elements = [t for t in tiv_elements if can_it.get(t['ProfileElementName'].lower()) and can_it[t['ProfileElementName'].lower()] > 0 and t['CoverageTypeID'] == keys_it['coverage']]

            for _, t in enumerate(positive_tiv_elements):
                tiv_elm = t['ProfileElementName'].lower()
                self.assertEqual(tiv_elm, gul_it['tiv_elm'])
                
                tiv_tgid = t['FMTermGroupID']
                self.assertEqual(can_it[tiv_elm], gul_it['tiv'])
                
                lim_elm = fm_term_elements[tiv_tgid]['limit']
                self.assertEqual(lim_elm, gul_it['lim_elm'])
                
                ded_elm = fm_term_elements[tiv_tgid]['deductible']
                self.assertEqual(ded_elm, gul_it['ded_elm'])
                
                ded_type = fm_term_elements[tiv_tgid]['deductible_type']
                self.assertEqual(ded_type, gul_it['ded_type'])
                
                shr_elm = fm_term_elements[tiv_tgid]['share']
                self.assertEqual(shr_elm, gul_it['shr_elm'])

            self.assertEqual(keys_it['area_peril_id'], gul_it['areaperil_id'])
            self.assertEqual(keys_it['vulnerability_id'], gul_it['vulnerability_id'])

            self.assertEqual(i + 1, gul_it['item_id'])

            self.assertEqual(i + 1, gul_it['coverage_id'])

            self.assertEqual(i + 1, gul_it['group_id'])


class OasisExposureManagerLoadFmItems(TestCase):

    def setUp(self):
        self.exposures_profile = canonical_exposures_profile_piwind_simple
        self.accounts_profile = canonical_accounts_profile_piwind
        self.combined_grouped_canonical_profile = canonical_profiles_fm_terms_grouped_by_level_and_term_type(
            canonical_profiles=[self.exposures_profile, self.accounts_profile]
        )

    @settings(deadline=None, suppress_health_check=[HealthCheck.too_slow])
    @given(
        exposures=canonical_exposures_data(size=10),
        guls=gul_items_data(size=10)
    )
    def test_load_fm_items_with_no_canonical_accounts_items__oasis_exception_is_raised(
        self,
        exposures,
        guls
    ):
        with NamedTemporaryFile('w') as accounts_file:
            write_canonical_files(canonical_accounts=[], canonical_accounts_file_path=accounts_file.name)

            with self.assertRaises(OasisException):
                fm_df, canacc_df = OasisExposuresManager().load_fm_items(
                    pd.DataFrame(data=exposures),
                    pd.DataFrame(data=guls),
                    self.exposures_profile,
                    self.accounts_profile,
                    accounts_file.name
                )

    @settings(deadline=None, suppress_health_check=[HealthCheck.too_slow])
    @given(
        exposures=canonical_exposures_data(
            from_accounts_nums=just(10101),
            from_tivs1=just(100),
            from_limits1=just(1),
            from_deductibles1=just(1),
            size=10
        ),
        accounts=canonical_accounts_data(
            from_accounts_nums=just(10101),
            from_attachment_points=floats(min_value=1, allow_infinity=False),
            from_blanket_deductibles=just(0),
            from_blanket_limits=just(0.1),
            from_layer_limits=floats(min_value=1, allow_infinity=False),
            from_policy_nums=just('Layer1'),
            from_policy_types=just(1),
            size=1
        ),
        guls=gul_items_data(
            from_tiv_elements=just('wscv1val'),
            from_tivs=just(100),
            from_tiv_tgids=just(1),
            from_limit_elements=just('wscv1limit'),
            from_deductible_elements=just('wscv1ded'),
            from_share_elements=just(None),
            size=10
        )
    )
    def test_load_preset_fm_items_with_one_account_and_one_top_level_layer_load_items__returns_preset_data_only(
        self,
        exposures,
        accounts,
        guls
    ):
        cgcp = self.combined_grouped_canonical_profile

        for _, gul in enumerate(guls):
            gul['ded_type'] = cgcp[1][gul['tiv_tgid']]['deductible']['DeductibleType'] if cgcp[1][gul['tiv_tgid']].get('deductible') else 'B'

        canexp_df, gul_items_df = (pd.DataFrame(data=its, dtype=object) for its in [exposures, guls])

        for df in [canexp_df, gul_items_df]:
            df = df.where(df.notnull(), None)
            df.columns = df.columns.str.lower()
        
        canexp_df['index'] = pd.Series(data=canexp_df.index, dtype=int)
        canexp_df['accntnum'] = canexp_df['accntnum'].astype(int)

        gul_items_df['index'] = pd.Series(data=gul_items_df.index, dtype=int)
        gul_items_df['canexp_id'] = gul_items_df['canexp_id'].astype(int)

        with NamedTemporaryFile('w') as accounts_file:
            write_canonical_files(canonical_accounts=accounts, canonical_accounts_file_path=accounts_file.name)

            preset_fm_items = OasisExposuresManager().load_fm_items(
                canexp_df,
                gul_items_df,
                self.exposures_profile,
                self.accounts_profile,
                accounts_file.name,
                preset_only=True
            )[0].T.to_dict().values()

        num_top_level_layers = len(set(a['policynum'] for a in accounts))
        bottom_levels = sorted(cgcp.keys())[:-1]

        self.assertEquals(len(preset_fm_items), (len(bottom_levels) + num_top_level_layers) * len(guls))

        get_gul_item = lambda i: guls[i % len(guls)]

        for i, (l, it) in enumerate(itertools.chain((l, it) for l in sorted(cgcp.keys()) for l, it in itertools.product([l],(it for it in preset_fm_items if it['level_id'] == l)))):
            self.assertEquals(it['level_id'], l)

            gul_it = get_gul_item(i)

            self.assertEquals(it['canexp_id'], gul_it['canexp_id'])

            self.assertEquals(it['canacc_id'], 0)

            self.assertEquals(it['layer_id'], 1)

            self.assertEquals(it['gul_item_id'], gul_it['item_id'])

            self.assertEquals(it['tiv_elm'], gul_it['tiv_elm'])
            self.assertEquals(it['tiv_tgid'], gul_it['tiv_tgid'])
            self.assertEquals(it['tiv'], gul_it['tiv'])

            self.assertEquals(it['lim_elm'], gul_it['lim_elm'])
            self.assertEquals(it['ded_elm'], gul_it['ded_elm'])
            self.assertEquals(it['shr_elm'], gul_it['shr_elm'])

            self.assertEquals(it['limit'], 0)
            self.assertEquals(it['deductible'], 0)
            self.assertEquals(it['deductible_type'], 'B')
            self.assertEquals(it['share'], 0)

    @settings(deadline=None, suppress_health_check=[HealthCheck.too_slow])
    @given(
        exposures=canonical_exposures_data(
            from_accounts_nums=just(10101),
            from_tivs1=just(100),
            from_tivs2=just(0),
            from_limits1=just(1),
            from_limits2=just(0),
            from_deductibles1=just(1),
            from_deductibles2=just(0),
            size=10
        ),
        accounts=canonical_accounts_data(
            from_accounts_nums=just(10101),
            from_attachment_points=just(1),
            from_blanket_deductibles=just(1),
            from_blanket_limits=just(1),
            from_layer_limits=just(1),
            from_policy_nums=just('Layer1'),
            from_policy_types=just(1),
            size=1
        ),
        guls=gul_items_data(
            from_tiv_elements=just('wscv1val'),
            from_tivs=just(100),
            from_tiv_tgids=just(1),
            from_limit_elements=just('wscv1limit'),
            from_deductible_elements=just('wscv1ded'),
            from_share_elements=just(None),
            size=10
        )
    )
    def test_load_fm_items_with_one_account_and_one_top_level_layer__all_fm_terms_present(
        self,
        exposures,
        accounts,
        guls
    ):
        cgcp = self.combined_grouped_canonical_profile

        for _, gul in enumerate(guls):
            gul['ded_type'] = cgcp[1][gul['tiv_tgid']]['deductible']['DeductibleType'] if cgcp[1][gul['tiv_tgid']].get('deductible') else 'B'

        canexp_df, gul_items_df = (pd.DataFrame(data=its, dtype=object) for its in [exposures, guls])

        for df in [canexp_df, gul_items_df]:
            df = df.where(df.notnull(), None)
            df.columns = df.columns.str.lower()
        
        canexp_df['index'] = pd.Series(data=canexp_df.index, dtype=int)
        canexp_df['accntnum'] = canexp_df['accntnum'].astype(int)

        gul_items_df['index'] = pd.Series(data=gul_items_df.index, dtype=int)
        gul_items_df['canexp_id'] = gul_items_df['canexp_id'].astype(int)

        with NamedTemporaryFile('w') as accounts_file:
            write_canonical_files(canonical_accounts=accounts, canonical_accounts_file_path=accounts_file.name)

            fm_items = OasisExposuresManager().load_fm_items(
                canexp_df,
                gul_items_df,
                self.exposures_profile,
                self.accounts_profile,
                accounts_file.name
            )[0].T.to_dict().values()

        num_top_level_layers = len(set(a['policynum'] for a in accounts))
        bottom_levels = sorted(cgcp.keys())[:-1]

        self.assertEquals(len(fm_items), (len(bottom_levels) + num_top_level_layers) * len(guls))

        get_can_item = lambda i: {
            k:v for k, v in itertools.chain(
                ((k if k != 'row_id' else 'canexp_id', v if k != 'row_id' else v - 1) for k, v in exposures[guls[i % len(guls)]['canexp_id']].items()),
                ((k if k != 'row_id' else 'canacc_id', v if k != 'row_id' else v - 1) for k, v in accounts[0].items())
            )
        }

        get_gul_item = lambda i: guls[i % len(guls)]

        for i, (l, it) in enumerate(itertools.chain((l, it) for l in sorted(cgcp.keys()) for l, it in itertools.product([l],(it for it in fm_items if it['level_id'] == l)))):
            self.assertEquals(it['level_id'], l)

            gul_it = get_gul_item(i)

            self.assertEquals(it['canexp_id'], gul_it['canexp_id'])

            self.assertEquals(it['canacc_id'], 0)

            self.assertEquals(it['layer_id'], 1)

            self.assertEquals(it['gul_item_id'], gul_it['item_id'])

            self.assertEquals(it['tiv_elm'], gul_it['tiv_elm'])
            self.assertEquals(it['tiv_tgid'], gul_it['tiv_tgid'])
            self.assertEquals(it['tiv'], gul_it['tiv'])

            self.assertEquals(it['lim_elm'], gul_it['lim_elm'])
            self.assertEquals(it['ded_elm'], gul_it['ded_elm'])
            self.assertEquals(it['shr_elm'], gul_it['shr_elm'])

            can_it = get_can_item(i)

            lim = can_it.get(gul_it['lim_elm'] if l == 1 else (cgcp[l][1]['limit']['ProfileElementName'].lower() if cgcp[l][1].get('limit') else None)) or 0.0
            self.assertEquals(it['limit'], lim)
            
            ded = can_it.get(gul_it['ded_elm']  if l == 1 else (cgcp[l][1]['deductible']['ProfileElementName'].lower() if cgcp[l][1].get('deductible') else None)) or 0.0
            self.assertEquals(it['deductible'], ded)
            
            ded_type = gul_it['ded_type'] if l == 1 else (cgcp[l][1]['deductible']['DeductibleType'] if cgcp[l][1].get('deductible') else 'B')
            self.assertEquals(it['deductible_type'], ded_type)
            
            shr = can_it.get(gul_it['shr_elm']  if l == 1 else (cgcp[l][1]['share']['ProfileElementName'].lower() if cgcp[l][1].get('share') else None)) or 0.0
            self.assertEquals(it['share'], shr)

    @settings(deadline=None, suppress_health_check=[HealthCheck.too_slow])
    @given(
        exposures=canonical_exposures_data(
            from_accounts_nums=just(10101),
            from_tivs1=just(100),
            from_tivs2=just(0),
            from_limits1=just(1),
            from_limits2=just(0),
            from_deductibles1=just(1),
            from_deductibles2=just(0),
            size=10
        ),
        accounts=canonical_accounts_data(
            from_accounts_nums=just(10101),
            from_attachment_points=just(1),
            from_blanket_deductibles=just(1),
            from_blanket_limits=just(1),
            from_layer_limits=just(1),
            from_policy_types=just(1),
            size=2
        ),
        guls=gul_items_data(
            from_tiv_elements=just('wscv1val'),
            from_tivs=just(100),
            from_tiv_tgids=just(1),
            from_limit_elements=just('wscv1limit'),
            from_deductible_elements=just('wscv1ded'),
            from_share_elements=just(None),
            size=10
        )
    )
    def test_load_fm_items_with_one_account_and_two_top_level_layers__all_fm_terms_present(
        self,
        exposures,
        accounts,
        guls
    ):
        cgcp = self.combined_grouped_canonical_profile

        for i, acc in enumerate(accounts):
            acc['policynum'] = 'Layer{}'.format(i + 1)

        for _, gul in enumerate(guls):
            gul['ded_type'] = cgcp[1][gul['tiv_tgid']]['deductible']['DeductibleType'] if cgcp[1][gul['tiv_tgid']].get('deductible') else 'B'

        canexp_df, gul_items_df = (pd.DataFrame(data=its, dtype=object) for its in [exposures, guls])

        for df in [canexp_df, gul_items_df]:
            df = df.where(df.notnull(), None)
            df.columns = df.columns.str.lower()
        
        canexp_df['index'] = pd.Series(data=canexp_df.index, dtype=int)
        canexp_df['accntnum'] = canexp_df['accntnum'].astype(int)

        gul_items_df['index'] = pd.Series(data=gul_items_df.index, dtype=int)
        gul_items_df['canexp_id'] = gul_items_df['canexp_id'].astype(int)

        with NamedTemporaryFile('w') as accounts_file:
            write_canonical_files(canonical_accounts=accounts, canonical_accounts_file_path=accounts_file.name)

            fm_items = OasisExposuresManager().load_fm_items(
                canexp_df,
                gul_items_df,
                self.exposures_profile,
                self.accounts_profile,
                accounts_file.name
            )[0].T.to_dict().values()

        fm_levels = sorted(cgcp.keys())
        num_top_level_layers = len(set(a['policynum'] for a in accounts))
        bottom_levels = fm_levels[:-1]

        self.assertEquals(len(fm_items), (len(bottom_levels) + num_top_level_layers) * len(guls))

        get_can_item = lambda i, layer_id: {
            k:v for k, v in itertools.chain(
                ((k if k != 'row_id' else 'canexp_id', v if k != 'row_id' else v - 1) for k, v in exposures[guls[i % len(guls)]['canexp_id']].items()),
                ((k if k != 'row_id' else 'canacc_id', v if k != 'row_id' else v - 1) for k, v in (accounts[0].items() if layer_id == 1 else accounts[1].items()))
            )
        }

        get_gul_item = lambda i: guls[i % len(guls)]

        for i, (l, it) in enumerate(itertools.chain((l, it) for l in sorted(cgcp.keys()) for l, it in itertools.product([l],(it for it in fm_items if it['level_id'] == l)))):
            self.assertEquals(it['level_id'], l)

            gul_it = get_gul_item(i)
            
            self.assertEquals(it['canexp_id'], gul_it['canexp_id'])

            layer_id = 1 if i < len(fm_levels) * len(guls) else 2
            self.assertEquals(it['layer_id'], layer_id)

            can_it = get_can_item(i, layer_id)

            self.assertEquals(it['canacc_id'], can_it['canacc_id'])

            self.assertEquals(it['gul_item_id'], gul_it['item_id'])

            self.assertEquals(it['tiv_elm'], gul_it['tiv_elm'])
            self.assertEquals(it['tiv_tgid'], gul_it['tiv_tgid'])
            self.assertEquals(it['tiv'], gul_it['tiv'])

            self.assertEquals(it['lim_elm'], gul_it['lim_elm'])
            self.assertEquals(it['ded_elm'], gul_it['ded_elm'])
            self.assertEquals(it['shr_elm'], gul_it['shr_elm'])

            lim = can_it.get(gul_it['lim_elm'] if l == 1 else (cgcp[l][1]['limit']['ProfileElementName'].lower() if cgcp[l][1].get('limit') else None)) or 0.0
            self.assertEquals(it['limit'], lim)
            
            ded = can_it.get(gul_it['ded_elm']  if l == 1 else (cgcp[l][1]['deductible']['ProfileElementName'].lower() if cgcp[l][1].get('deductible') else None)) or 0.0
            self.assertEquals(it['deductible'], ded)
            
            ded_type = gul_it['ded_type'] if l == 1 else (cgcp[l][1]['deductible']['DeductibleType'] if cgcp[l][1].get('deductible') else 'B')
            self.assertEquals(it['deductible_type'], ded_type)
            
            shr = can_it.get(gul_it['shr_elm']  if l == 1 else (cgcp[l][1]['share']['ProfileElementName'].lower() if cgcp[l][1].get('share') else None)) or 0.0
            self.assertEquals(it['share'], shr)


class GulFilesGenerationTestCase(TestCase):

    def setUp(self):
        self.profile = canonical_exposures_profile_piwind_simple
        self.manager = OasisExposuresManager()

    def check_items_file(self, gul_items_df, items_file_path):
        expected = tuple(
            {
                k:it[k] for k in ('item_id', 'coverage_id', 'areaperil_id', 'vulnerability_id', 'group_id',)
            } for _, it in gul_items_df.iterrows()
        )

        with io.open(items_file_path, 'r', encoding='utf-8') as f:
            result = tuple(pd.read_csv(f).T.to_dict().values())

        self.assertEqual(expected, result)

    def check_coverages_file(self, gul_items_df, coverages_file_path):
        expected = tuple(
            {
                k:it[k] for k in ('coverage_id', 'tiv',)
            } for _, it in gul_items_df.iterrows()
        )

        with io.open(coverages_file_path, 'r', encoding='utf-8') as f:
            result = tuple(pd.read_csv(f).T.to_dict().values())

        self.assertEqual(expected, result)

    def check_gulsummaryxref_file(self, gul_items_df, gulsummaryxref_file_path):
        expected = tuple(
            {
                k:it[k] for k in ('coverage_id', 'summary_id', 'summaryset_id',)
            } for _, it in gul_items_df.iterrows()
        )

        with io.open(gulsummaryxref_file_path, 'r', encoding='utf-8') as f:
            result = tuple(pd.read_csv(f).T.to_dict().values())

        self.assertEqual(expected, result)


class FmFilesGenerationTestCase(TestCase):

    def setUp(self):
        self.exposures_profile = canonical_exposures_profile_piwind_simple
        self.accounts_profile = canonical_accounts_profile_piwind
        self.combined_grouped_canonical_profile = canonical_profiles_fm_terms_grouped_by_level_and_term_type(
            canonical_profiles=(self.exposures_profile, self.accounts_profile,)
        )
        self.manager = OasisExposuresManager()

    def check_fm_policytc_file(self, fm_items_df, fm_policytc_file_path):
        expected = tuple(
            {
                k:it[k] for k in ('layer_id', 'level_id', 'agg_id', 'policytc_id',)
            } for _, it in fm_items_df.iterrows()
        )

        with io.open(fm_policytc_file_path, 'r', encoding='utf-8') as f:
            result = tuple(pd.read_csv(f).T.to_dict().values())

        self.assertEqual(expected, result)


class OasisExposureManagerWriteGulFiles(GulFilesGenerationTestCase):

    @pytest.mark.flaky
    @settings(deadline=None, suppress_health_check=[HealthCheck.too_slow])
    @given(
        exposures=canonical_exposures_data(
            from_tivs1=just(1.0),
            from_tivs2=just(0.0),
            size=10
        ),
        keys=keys_data(from_statuses=just(KEYS_STATUS_SUCCESS), size=10),
    )
    def test_paths_are_stored_in_the_model___model_paths_are_used(self, exposures, keys):
        profile = self.profile

        model = fake_model(resources={'canonical_exposures_profile': profile})

        with NamedTemporaryFile('w') as keys_file, NamedTemporaryFile('w') as exposures_file, TemporaryDirectory() as out_dir:
            write_canonical_files(exposures, exposures_file.name)
            write_keys_files(keys, keys_file.name)

            omr = model.resources
            ofp = omr['oasis_files_pipeline']

            ofp.keys_file_path = keys_file.name
            ofp.canonical_exposures_file_path = exposures_file.name

            ofp.items_file_path = os.path.join(out_dir, 'items.csv')
            ofp.coverages_file_path = os.path.join(out_dir, 'coverages.csv')
            ofp.gulsummaryxref_file_path = os.path.join(out_dir, 'gulsummaryxref.csv')

            gul_files = self.manager.write_gul_files(oasis_model=model)

            gul_items_df = omr['gul_items_df']

            self.check_items_file(gul_items_df, gul_files['items'])
            self.check_coverages_file(gul_items_df, gul_files['coverages'])
            self.check_gulsummaryxref_file(gul_items_df, gul_files['gulsummaryxref'])

    @pytest.mark.flaky
    @settings(deadline=None, suppress_health_check=[HealthCheck.too_slow])
    @given(
        exposures=canonical_exposures_data(
            from_tivs1=just(1.0),
            from_tivs2=just(0.0),
            size=10
        ),
        keys=keys_data(from_statuses=just(KEYS_STATUS_SUCCESS), size=10)
    )
    def test_paths_are_stored_in_the_kwargs___kwarg_paths_are_used(self, exposures, keys):
        profile = self.profile

        with NamedTemporaryFile('w') as keys_file, NamedTemporaryFile('w') as exposures_file, TemporaryDirectory() as out_dir:
            write_canonical_files(exposures, exposures_file.name)
            write_keys_files(keys, keys_file.name)

            gul_items_df, _ = self.manager.load_gul_items(profile, exposures_file.name, keys_file.name)

            gul_files = self.manager.write_gul_files(
                canonical_exposures_profile=profile,
                keys_file_path=keys_file.name,
                canonical_exposures_file_path=exposures_file.name,
                items_file_path=os.path.join(out_dir, 'items.csv'),
                coverages_file_path=os.path.join(out_dir, 'coverages.csv'),
                gulsummaryxref_file_path=os.path.join(out_dir, 'gulsummaryxref.csv')
            )

            self.check_items_file(gul_items_df, gul_files['items'])
            self.check_coverages_file(gul_items_df, gul_files['coverages'])
            self.check_gulsummaryxref_file(gul_items_df, gul_files['gulsummaryxref'])


class OasisExposureManagerWriteFmFiles(FmFilesGenerationTestCase):

    @settings(deadline=None, suppress_health_check=[HealthCheck.too_slow])
    @given(
        exposures=canonical_exposures_data(
            from_accounts_nums=just(10101),
            from_tivs1=just(100),
            from_limits1=just(1),
            from_deductibles1=just(1),
            size=10
        ),
        accounts=canonical_accounts_data(
            from_accounts_nums=just(10101),
            from_attachment_points=floats(min_value=1, allow_infinity=False),
            from_blanket_deductibles=just(0),
            from_blanket_limits=just(0.1),
            from_layer_limits=floats(min_value=1, allow_infinity=False),
            from_policy_nums=just('Layer1'),
            from_policy_types=just(1),
            size=1
        ),
        guls=gul_items_data(
            from_tiv_elements=just('wscv1val'),
            from_tivs=just(100),
            from_tiv_tgids=just(1),
            from_limit_elements=just('wscv1limit'),
            from_deductible_elements=just('wscv1ded'),
            from_share_elements=just(None),
            size=10
        )
    )
    def test_paths_are_stored_in_the_model___model_paths_are_used(self, exposures, accounts, guls):
        cep = self.exposures_profile
        cap = self.accounts_profile
        cgcp = self.combined_grouped_canonical_profile

        for _, gul in enumerate(guls):
            gul['ded_type'] = cgcp[1][gul['tiv_tgid']]['deductible']['DeductibleType'] if cgcp[1][gul['tiv_tgid']].get('deductible') else 'B'

        canexp_df, gul_items_df = (pd.DataFrame(data=its, dtype=object) for its in [exposures, guls])

        for df in [canexp_df, gul_items_df]:
            df = df.where(df.notnull(), None)
            df.columns = df.columns.str.lower()
        
        canexp_df['index'] = pd.Series(data=list(canexp_df.index), dtype=int)
        gul_items_df['index'] = pd.Series(data=list(gul_items_df.index), dtype=int)

        with NamedTemporaryFile('w') as accounts_file, TemporaryDirectory() as out_dir:
            write_canonical_files(canonical_accounts=accounts, canonical_accounts_file_path=accounts_file.name)

            model = fake_model(resources={
                'canonical_exposures_df': canexp_df,
                'gul_items_df': gul_items_df,
                'canonical_exposures_profile': cep,
                'canonical_accounts_profile': cap
            })
            omr = model.resources
            ofp = omr['oasis_files_pipeline']
            
            ofp.canonical_accounts_file_path = accounts_file.name
            ofp.fm_policytc_file_path = os.path.join(out_dir, 'fm_policytc.csv')

            fm_files = self.manager.write_fm_files(oasis_model=model)

            fm_items_df = omr['fm_items_df']

            self.check_fm_policytc_file(fm_items_df, fm_files['fm_policytc'])

    @settings(deadline=None, suppress_health_check=[HealthCheck.too_slow])
    @given(
        exposures=canonical_exposures_data(
            from_accounts_nums=just(10101),
            from_tivs1=just(100),
            from_limits1=just(1),
            from_deductibles1=just(1),
            size=10
        ),
        accounts=canonical_accounts_data(
            from_accounts_nums=just(10101),
            from_attachment_points=floats(min_value=1, allow_infinity=False),
            from_blanket_deductibles=just(0),
            from_blanket_limits=just(0.1),
            from_layer_limits=floats(min_value=1, allow_infinity=False),
            from_policy_nums=just('Layer1'),
            from_policy_types=just(1),
            size=1
        ),
        guls=gul_items_data(
            from_tiv_elements=just('wscv1val'),
            from_tivs=just(100),
            from_tiv_tgids=just(1),
            from_limit_elements=just('wscv1limit'),
            from_deductible_elements=just('wscv1ded'),
            from_share_elements=just(None),
            size=10
        )
    )
    def test_paths_are_stored_in_the_kwargs___kwarg_paths_are_used(self, exposures, accounts, guls):
        cep = self.exposures_profile
        cap = self.accounts_profile
        cgcp = self.combined_grouped_canonical_profile

        for _, gul in enumerate(guls):
            gul['ded_type'] = cgcp[1][gul['tiv_tgid']]['deductible']['DeductibleType'] if cgcp[1][gul['tiv_tgid']].get('deductible') else 'B'

        canexp_df, gul_items_df = (pd.DataFrame(data=its, dtype=object) for its in [exposures, guls])

        for df in [canexp_df, gul_items_df]:
            df = df.where(df.notnull(), None)
            df.columns = df.columns.str.lower()
        
        canexp_df['index'] = pd.Series(data=list(canexp_df.index), dtype=int)
        gul_items_df['index'] = pd.Series(data=list(gul_items_df.index), dtype=int)

        with NamedTemporaryFile('w') as accounts_file, TemporaryDirectory() as out_dir:
            write_canonical_files(canonical_accounts=accounts, canonical_accounts_file_path=accounts_file.name)

            fm_items_df, canacc_df = self.manager.load_fm_items(
                canexp_df,
                gul_items_df,
                cep,
                cap,
                accounts_file.name
            )
            
            os.path.join(out_dir, 'fm_policytc.csv')

            fm_files = self.manager.write_fm_files(
                canonical_exposures_df=canexp_df,
                gul_items_df=gul_items_df,
                canonical_exposures_profile=cep,
                canonical_accounts_profile=cap,
                canonical_accounts_file_path=accounts_file.name,
                fm_policytc_file_path=os.path.join(out_dir, 'fm_policytc.csv')
            )

            self.check_fm_policytc_file(fm_items_df, fm_files['fm_policytc'])


class OasisExposureManagerStartOasisFilesPipeline(TestCase):

    def setUp(self):
        self.manager = OasisExposuresManager()
        self.exposures_profile = canonical_exposures_profile_piwind_simple
        self.accounts_profile = canonical_accounts_profile_piwind

    def test_start_oasis_files_pipeline_with_model_and_no_oasis_files_path__oasis_exception_is_raised(self):
        mgr = self.manager
        model = fake_model(resources={})

        with self.assertRaises(OasisException):
            mgr.start_oasis_files_pipeline(oasis_model=model)

    def test_start_oasis_files_pipeline_with_model_and_invalid_oasis_files_path__oasis_exception_is_raised(self):
        mgr = self.manager

        oasis_files_path = None
        with TemporaryDirectory() as d:
            oasis_files_path = d

        model = fake_model(resources={'oasis_files_path': oasis_files_path})

        with self.assertRaises(OasisException):
            mgr.start_oasis_files_pipeline(oasis_model=model)

    def test_start_oasis_files_pipeline_with_model_and_no_source_exposures_files_path__oasis_exception_is_raised(self):
        mgr = self.manager

        with TemporaryDirectory() as oasis_files_path:
            model = fake_model(resources={'oasis_files_path': oasis_files_path})

            with self.assertRaises(OasisException):
                mgr.start_oasis_files_pipeline(oasis_model=model)

    def test_start_oasis_files_pipeline_with_model_and_no_canonical_exposures_profile__oasis_exception_is_raised(self):
        mgr = self.manager

        with TemporaryDirectory() as oasis_files_path, NamedTemporaryFile('r') as source_exposures_file:
            model = fake_model(resources={
                'oasis_files_path': oasis_files_path,
                'source_exposures_file_path': source_exposures_file.name
            })

            with self.assertRaises(OasisException):
                mgr.start_oasis_files_pipeline(oasis_model=model)

    def test_start_oasis_files_pipeline_with_model_and_fm_and_no_source_accounts_file_path__oasis_exception_is_raised(self):
        mgr = self.manager
        cep = self.exposures_profile

        with TemporaryDirectory() as oasis_files_path, NamedTemporaryFile('r') as source_exposures_file:
            model = fake_model(resources={
                'oasis_files_path': oasis_files_path,
                'source_exposures_file_path': source_exposures_file.name,
                'canonical_exposures_profile': cep,
                'fm': True
            })

            with self.assertRaises(OasisException):
                mgr.start_oasis_files_pipeline(oasis_model=model)

    def test_start_oasis_files_pipeline_with_model_and_fm_set_in_kwargs_and_no_source_accounts_file_path__oasis_exception_is_raised(self):
        mgr = self.manager
        cep = self.exposures_profile

        with TemporaryDirectory() as oasis_files_path, NamedTemporaryFile('r') as source_exposures_file:
            model = fake_model(resources={
                'oasis_files_path': oasis_files_path,
                'source_exposures_file_path': source_exposures_file.name,
                'canonical_exposures_profile': cep
            })

            with self.assertRaises(OasisException):
                mgr.start_oasis_files_pipeline(oasis_model=model, fm=True)

    def test_start_oasis_files_pipeline_with_model_and_fm_and_no_canonical_accounts_profile__oasis_exception_is_raised(self):
        mgr = self.manager
        cep = self.exposures_profile

        with TemporaryDirectory() as oasis_files_path, NamedTemporaryFile('r') as source_exposures_file:
            model = fake_model(resources={
                'oasis_files_path': oasis_files_path,
                'source_exposures_file_path': source_exposures_file.name,
                'canonical_exposures_profile': cep,
                'fm': True
            })

            with self.assertRaises(OasisException):
                mgr.start_oasis_files_pipeline(oasis_model=model)

    def test_start_oasis_files_pipeline_with_model_and_fm_set_in_kwargs_and_no_canonical_accounts_profile__oasis_exception_is_raised(self):
        mgr = self.manager
        cep = self.exposures_profile

        with TemporaryDirectory() as oasis_files_path, NamedTemporaryFile('r') as source_exposures_file:
            model = fake_model(resources={
                'oasis_files_path': oasis_files_path,
                'source_exposures_file_path': source_exposures_file.name,
                'canonical_exposures_profile': cep
            })

            with self.assertRaises(OasisException):
                mgr.start_oasis_files_pipeline(oasis_model=model, fm=True)

    def test_start_oasis_files_pipeline_with_model_gul_only_all_resources_provided__all_gul_files_generated(self):
        pass

    def test_start_oasis_files_pipeline_with_model_fm_all_resources_provided__all_gul_and_fm_files_generated(self):
        pass

    def test_start_oasis_files_pipeline_with_kwargs_and_no_oasis_files_path__oasis_exception_is_raised(self):
        mgr = self.manager

        with self.assertRaises(OasisException):
            mgr.start_oasis_files_pipeline()

    def test_start_oasis_files_pipeline_with_kwargs_and_invalid_oasis_files_path__oasis_exception_is_raised(self):
        mgr = self.manager

        oasis_files_path = None
        with TemporaryDirectory() as d:
            oasis_files_path = d

        with self.assertRaises(OasisException):
            mgr.start_oasis_files_pipeline(oasis_files_path=oasis_files_path)

    def test_start_oasis_files_pipeline_with_kwargs_and_no_source_exposures_files_path__oasis_exception_is_raised(self):
        mgr = self.manager

        with TemporaryDirectory() as oasis_files_path:

            with self.assertRaises(OasisException):
                mgr.start_oasis_files_pipeline(oasis_files_path=oasis_files_path)

    def test_start_oasis_files_pipeline_with_kwargs_and_no_canonical_exposures_profile__oasis_exception_is_raised(self):
        mgr = self.manager

        with TemporaryDirectory() as oasis_files_path, NamedTemporaryFile('r') as source_exposures_file:

            with self.assertRaises(OasisException):
                mgr.start_oasis_files_pipeline(
                    oasis_files_path=oasis_files_path,
                    source_exposures_file_path=source_exposures_file.name
                )

    def test_start_oasis_files_pipeline_with_kwargs_and_fm_and_no_source_accounts_file_path__oasis_exception_is_raised(self):
        mgr = self.manager
        cep = self.exposures_profile

        with TemporaryDirectory() as oasis_files_path, NamedTemporaryFile('r') as source_exposures_file:

            with self.assertRaises(OasisException):
                mgr.start_oasis_files_pipeline(
                    oasis_files_path=oasis_files_path,
                    source_exposures_file_path=source_exposures_file.name,
                    canonical_exposures_profile=cep,
                    fm=True
                )

    def test_start_oasis_files_pipeline_with_kwargs_and_fm_and_no_canonical_accounts_profile__oasis_exception_is_raised(self):
        mgr = self.manager
        cep = self.exposures_profile

        with TemporaryDirectory() as oasis_files_path, NamedTemporaryFile('r') as source_exposures_file:

            with self.assertRaises(OasisException):
                mgr.start_oasis_files_pipeline(
                    oasis_files_path=oasis_files_path,
                    source_exposures_file_path=source_exposures_file.name,
                    canonical_exposures_profile=cep,
                    fm=True
                )

    def test_start_oasis_files_pipeline_with_kwargs_gul_only_all_resources_provided__all_gul_files_generated(self):
        pass

    def test_start_oasis_files_pipeline_with_kwargs_fm_all_resources_provided__all_gul_and_fm_files_generated(self):
        pass<|MERGE_RESOLUTION|>--- conflicted
+++ resolved
@@ -298,40 +298,10 @@
         self.assertIsNone(model.resources.get('canonical_exposures_profile'))
 
     @given(
-<<<<<<< HEAD
         supplier_id=text(min_size=1),
         model_id=text(min_size=1),
         version_id=text(min_size=1),
         oasis_files_path=text(min_size=1)
-=======
-        profile_element_name=text(alphabet=string.ascii_letters, min_size=1),
-        keys=keys_data(from_coverage_type_ids=just(CONTENTS_COVERAGE_CODE), from_statuses=just(KEYS_STATUS_SUCCESS), size=10),
-        exposures=canonical_exposure_data(10, min_value=1)
-    )
-    def test_canonical_profile_coverage_types_dont_match_model_defined_coverage_types___oasis_exception_is_raised(
-        self,
-        profile_element_name,
-        keys,
-        exposures
-    ):
-        matching_exposures = [e for e in exposures if e[0] in map(lambda k: k['id'], keys)] 
-        exposures.pop(exposures.index(matching_exposures[0]))
-        profile = {
-            profile_element_name: {'ProfileElementName': profile_element_name, 'FieldName': 'TIV', 'CoverageTypeID': BUILDING_COVERAGE_CODE}
-        }
-
-        with NamedTemporaryFile('w') as keys_file, NamedTemporaryFile('w') as exposures_file:
-            write_input_files(keys, keys_file.name, exposures, exposures_file.name, profile_element_name=profile_element_name)
-
-            with self.assertRaises(OasisException):
-                OasisExposuresManager().load_master_data_frame(exposures_file.name, keys_file.name, profile)
-
-    @settings(suppress_health_check=[HealthCheck.too_slow])
-    @given(
-        profile_element_name=text(alphabet=string.ascii_letters, min_size=1),
-        keys=keys_data(from_statuses=just(KEYS_STATUS_SUCCESS), size=10),
-        exposures=canonical_exposure_data(num_rows=10, min_value=1)
->>>>>>> fcfe9ebe
     )
     def test_supplier_and_model_and_version_and_relative_oasis_files_path_only_are_supplied___correct_model_is_returned_with_absolute_oasis_file_path(
         self,
