
__all__ = [
    'GenerateOasisFiles'
]

import os

from tqdm import tqdm

from ..base import ComputationStep
from ..generate.files import GenerateFiles
from ..hooks.pre_analysis import ExposurePreAnalysis
from ...utils.data import get_exposure_data


class GenerateOasisFiles(ComputationStep):
    """
    Run Oasis file geneartion with optional PreAnalysis hook.
    """

    # Override params
    step_params = [
        {'name': 'exposure_pre_analysis_module', 'required': False, 'is_path': True,
            'pre_exist': True, 'help': 'Exposure Pre-Analysis lookup module path'},
    ]
    # Add params from each sub command not in 'step_params'
    chained_commands = [
        GenerateFiles,
        ExposurePreAnalysis,
    ]

    def get_exposure_data_config(self):
        return {
            'location': self.oed_location_csv,
            'account': self.oed_accounts_csv,
            'ri_info': self.oed_info_csv,
            'ri_scope': self.oed_scope_csv,
            'oed_schema_info': self.oed_schema_info,
            'currency_conversion': self.currency_conversion_json,
            'check_oed': self.check_oed,
            'use_field': True,
            'location_numbers': self.location,
            'portfolio_numbers': self.portfolio,
            'account_numbers': self.account,
            'base_df_engine': self.base_df_engine,
<<<<<<< HEAD
=======
            'exposure_df_engine': self.exposure_df_engine,
>>>>>>> 69d6e2a6
        }

    def run(self):
        # setup input dir
        if not self.oasis_files_dir:
            self.oasis_files_dir = GenerateFiles._get_output_dir(self)

        # create input dir
        if not os.path.exists(self.oasis_files_dir):
            os.makedirs(self.oasis_files_dir)

        self.kwargs['oasis_files_dir'] = self.oasis_files_dir
        self.kwargs['exposure_data'] = get_exposure_data(self, add_internal_col=True)

        # Run chain
        if self.exposure_pre_analysis_module:
            cmds = [(ExposurePreAnalysis, self.kwargs), (GenerateFiles, self.kwargs)]
        else:
            cmds = [(GenerateFiles, self.kwargs)]

        with tqdm(total=len(cmds)) as pbar:
            for cmd in cmds:
                cmd[0](**cmd[1]).run()
                pbar.update(1)

        self.logger.info('\nGenerate Files completed successfully in {}'.format(self.oasis_files_dir))<|MERGE_RESOLUTION|>--- conflicted
+++ resolved
@@ -43,10 +43,7 @@
             'portfolio_numbers': self.portfolio,
             'account_numbers': self.account,
             'base_df_engine': self.base_df_engine,
-<<<<<<< HEAD
-=======
             'exposure_df_engine': self.exposure_df_engine,
->>>>>>> 69d6e2a6
         }
 
     def run(self):
