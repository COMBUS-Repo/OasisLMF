__all__ = [
    'GenerateFiles',
    'GenerateDummyModelFiles',
    'GenerateDummyOasisFiles'
]

import io
import json
import os
from pathlib import Path
from typing import List, Dict, Union

from .keys import GenerateKeys, GenerateKeysDeterministic
from ..base import ComputationStep

#from ...utils.coverages import SUPPORTED_COVERAGE_TYPES
from ...preparation.oed import load_oed_dfs
from ...preparation.dir_inputs import (
    create_target_directory,
    prepare_input_files_directory
)
from ...preparation.reinsurance_layer import write_files_for_reinsurance
from ...utils.exceptions import OasisException
from ...utils.inputs import str2bool

from ...utils.data import (
    get_model_settings,
    get_location_df,
    get_dataframe,
    get_json,
    get_utctimestamp,
)
from ...utils.defaults import (
    get_default_accounts_profile,
    get_default_exposure_profile,
    get_default_fm_aggregation_profile,
    GROUP_ID_COLS,
    OASIS_FILES_PREFIXES,
    WRITE_CHUNKSIZE,
)
from ...preparation.gul_inputs import (
    get_gul_input_items,
    write_gul_input_files,
)
from ...preparation.il_inputs import (
    get_account_df,
    get_il_input_items,
    get_oed_hierarchy,
    write_il_input_files,
)
from ...preparation.summaries import (
    get_summary_mapping,
    merge_oed_to_mapping,
    write_mapping_file,
    write_exposure_summary,
    write_summary_levels,
)

from ..data.dummy_model.generate import (
    VulnerabilityFile,
    EventsFile,
    FootprintBinFile,
    FootprintIdxFile,
    DamageBinDictFile,
    OccurrenceFile,
    RandomFile,
    CoveragesFile,
    ItemsFile,
    FMProgrammeFile,
    FMPolicyTCFile,
    FMProfileFile,
    FMXrefFile,
    GULSummaryXrefFile,
    FMSummaryXrefFile
)


class GenerateFiles(ComputationStep):
    """
    Generates the standard Oasis GUL input oasis_files + optionally the IL/FM input
    oasis_files and the RI input oasis_files.
    """
    step_params = [
        # Command line options
        {'name': 'oasis_files_dir',            'flag':'-o', 'is_path': True, 'pre_exist': False, 'help': 'Path to the directory in which to generate the Oasis oasis_files'},
        {'name': 'keys_data_csv',              'flag':'-z', 'is_path': True, 'pre_exist': True,  'help': 'Pre-generated keys CSV file path'},
        {'name': 'keys_errors_csv',                         'is_path': True, 'pre_exist': True,  'help': 'Pre-generated keys errors CSV file path'},
        {'name': 'lookup_config_json',         'flag':'-m', 'is_path': True, 'pre_exist': False, 'help': 'Lookup config JSON file path'},
        {'name': 'lookup_data_dir',            'flag':'-k', 'is_path': True, 'pre_exist': True,  'help': 'Model lookup/keys data directory path'},
        {'name': 'lookup_module_path',         'flag':'-l', 'is_path': True, 'pre_exist': False, 'help': 'Model lookup module path'},
        {'name': 'lookup_complex_config_json', 'flag':'-L', 'is_path': True, 'pre_exist': False, 'help': 'Complex lookup config JSON file path'},
        {'name': 'lookup_num_processes',       'type':int,  'default': -1,                       'help': 'Number of workers in multiprocess pools'},
        {'name': 'lookup_num_chunks',          'type':int,  'default': -1,                       'help': 'Number of chunks to split the location file into for multiprocessing'},
        {'name': 'model_version_csv',          'flag':'-v', 'is_path': True, 'pre_exist': False, 'help': 'Model version CSV file path'},
        {'name': 'model_settings_json',        'flag':'-M', 'is_path': True, 'pre_exist': True,  'help': 'Model settings JSON file path'},
        {'name': 'user_data_dir',              'flag':'-D', 'is_path': True, 'pre_exist': False, 'help': 'Directory containing additional model data oasis_files which varies between analysis runs'},
        {'name': 'profile_loc_json',           'flag':'-e', 'is_path': True, 'pre_exist': True,  'help': 'Source (OED) exposure profile JSON path'},
        {'name': 'profile_acc_json',           'flag':'-b', 'is_path': True, 'pre_exist': True,  'help': 'Source (OED) accounts profile JSON path'},
        {'name': 'profile_fm_agg_json',        'flag':'-g', 'is_path': True, 'pre_exist': True,  'help': 'FM (OED) aggregation profile path'},
        {'name': 'oed_location_csv',           'flag':'-x', 'is_path': True, 'pre_exist': True,  'help': 'Source location CSV file path', 'required': True},
        {'name': 'oed_accounts_csv',           'flag':'-y', 'is_path': True, 'pre_exist': True,  'help': 'Source accounts CSV file path'},
        {'name': 'oed_info_csv',               'flag':'-i', 'is_path': True, 'pre_exist': True,  'help': 'Reinsurance info. CSV file path'},
        {'name': 'oed_scope_csv',              'flag':'-s', 'is_path': True, 'pre_exist': True,  'help': 'Reinsurance scope CSV file path'},
        {'name': 'disable_summarise_exposure', 'flag':'-S', 'default': False, 'type': str2bool, 'const':True, 'nargs':'?', 'help': 'Disables creation of an exposure summary report'},
        {'name': 'group_id_cols',              'flag':'-G', 'nargs':'+',                         'help': 'Columns from loc file to set group_id', 'default': GROUP_ID_COLS},
        {'name': 'lookup_multiprocessing',     'type': str2bool, 'const': False, 'nargs':'?',  'default': False, 'help': 'Flag to enable/disable lookup multiprocessing'},
        {"name": "hashed_group_id",            "type": str2bool, "const": False, 'nargs':'?',  "default": False, "help": "Hashes the group_id in the items.bin"},
<<<<<<< HEAD
        {"name": "peril_correlation_group", 'nargs': '?'},
=======
        {"name": "peril_correlation_group",    'nargs':'?'},
>>>>>>> 1b94aa98

        # Manager only options (pass data directy instead of filepaths)
        {'name': 'lookup_config'},
        {'name': 'lookup_complex_config'},
        {'name': 'write_ri_tree',                 'default': False},
        {'name': 'verbose',                       'default': False},
        {'name': 'write_chunksize', 'type':int,   'default': WRITE_CHUNKSIZE},
        {'name': 'oasis_files_prefixes',          'default': OASIS_FILES_PREFIXES},
        {'name': 'profile_loc',                   'default': get_default_exposure_profile()},
        {'name': 'profile_acc',                   'default': get_default_accounts_profile()},
        {'name': 'profile_fm_agg',                'default': get_default_fm_aggregation_profile()},
    ]

    def _get_output_dir(self):
        if self.oasis_files_dir:
            return self.oasis_files_dir
        utcnow = get_utctimestamp(fmt='%Y%m%d%H%M%S')
        return os.path.join(os.getcwd(), 'runs', 'oasis_files-{}'.format(utcnow))

    def _prepare_correlations(self) -> None:
        if self.peril_correlation_group is None:
            self.peril_correlation_group = self.group_id_cols

        with open(self.model_settings_json, "r") as file:
            data = json.loads(file.read())

        self.lookup_settings: List[Dict[str, Union[str, int]]] = data.get("lookup_settings", [])
        self.correlation_settings: List[Dict[str, Union[int, float]]] = data.get("correlation_settings", [])


    def _prepare_correlations(self) -> None:
        if self.peril_correlation_group is None:
            self.peril_correlation_group = self.group_id_cols

    def run(self):
        self.logger.info('\nProcessing arguments - Creating Oasis Files')

        if not (self.keys_data_csv or self.lookup_config_json or (self.lookup_data_dir and self.model_version_csv and self.lookup_module_path)):
            raise OasisException(
                'No pre-generated keys file provided, and no lookup assets '
                'provided to generate a keys file - if you do not have a '
                'pre-generated keys file then lookup assets must be provided - '
                'for a built-in lookup the lookup config. JSON file path must '
                'be provided, or for custom lookups the keys data path + model '
                'version file path + lookup package path must be provided'
            )

        self._prepare_correlations()

        il = True if self.oed_accounts_csv else False
        ri = all([self.oed_info_csv, self.oed_scope_csv]) and il
        self.logger.info('\nGenerating Oasis oasis_files (GUL=True, IL={}, RIL={})'.format(il, ri))
        summarise_exposure = not self.disable_summarise_exposure

        # Prepare the target directory and copy the source oasis_files, profiles and
        # model version into it
        target_dir = prepare_input_files_directory(
            self._get_output_dir(),
            self.oed_location_csv,
            exposure_profile_fp=self.profile_loc_json,
            keys_fp=self.keys_data_csv,
            keys_errors_fp=self.keys_errors_csv,
            lookup_config_fp=self.lookup_config_json,
            model_version_fp=self.model_version_csv,
            complex_lookup_config_fp=self.lookup_complex_config_json,
            accounts_fp=self.oed_accounts_csv,
            accounts_profile_fp=self.profile_acc_json,
            fm_aggregation_profile_fp=self.profile_fm_agg_json,
            ri_info_fp=self.oed_info_csv,
            ri_scope_fp=self.oed_scope_csv
        )
        # Get the profiles defining the exposure and accounts oasis_files, ID related
        # terms in these oasis_files, and FM aggregation hierarchy
        location_profile = get_json(src_fp=self.profile_loc_json) if self.profile_loc_json else self.profile_loc
        accounts_profile = get_json(src_fp=self.profile_acc_json) if self.profile_acc_json else self.profile_acc
        oed_hierarchy = get_oed_hierarchy(location_profile, accounts_profile)
        loc_grp = oed_hierarchy['locgrp']['ProfileElementName'].lower()

        fm_aggregation_profile = get_json(src_fp=self.profile_fm_agg_json) if self.profile_fm_agg_json  else self.profile_fm_agg

        # force fm_agg level keys to type int:
        if any(isinstance(lvl, str) for lvl in fm_aggregation_profile.keys()):
            fm_aggregation_profile = {int(k): v for k, v in fm_aggregation_profile.items()}

        # Load Location file at a single point in the Generate oasis_files cmd
        location_df = get_location_df(self.oed_location_csv, location_profile)

        # If a pre-generated keys file path has not been provided,
        # then it is asssumed some model lookup assets have been provided, so
        # as to allow the lookup to be instantiated and called to generated
        # the keys file.
        _keys_fp = _keys_errors_fp = None
        if not self.keys_data_csv:
            _keys_fp = self.kwargs['keys_data_csv'] = os.path.join(target_dir, 'keys.csv')
            _keys_errors_fp = self.kwargs['keys_errors_csv'] = os.path.join(target_dir, 'keys-errors.csv')
            GenerateKeys(**self.kwargs).run()
        else:
            _keys_fp = os.path.join(target_dir, os.path.basename(self.keys_data_csv))
            if self.keys_errors_csv:
                _keys_errors_fp = os.path.join(target_dir, os.path.basename(self.keys_errors_csv))

        # Load keys file  **** WARNING - REFACTOR THIS ****
        dtypes = {
            'locid': 'str',
            'perilid': 'str',
            'coveragetypeid': 'uint8',
            'areaperilid': 'uint64',
            'vulnerabilityid': 'uint32',
            'modeldata': 'str'
        }
        keys_error_fp = os.path.join(os.path.dirname(_keys_fp), 'keys-errors.csv') if _keys_fp else 'Missing'
        missing_keys_msg = 'No successful lookup results found in the keys file - '
        missing_keys_msg += 'Check the `keys-errors.csv` file for details. \n File path: {}'.format(keys_error_fp)
        keys_df = get_dataframe(
            src_fp=_keys_fp,
            col_dtypes=dtypes,
            empty_data_error_msg=missing_keys_msg,
            memory_map=True
        )
        # ************************************************

        # Columns from loc file to assign group_id
        model_group_fields = None
        if self.model_settings_json:
            try:
                model_group_fields = get_model_settings(
                    self.model_settings_json, key='data_settings'
                ).get('group_fields')
            except (KeyError, AttributeError, OasisException) as e:
                self.logger.warn('WARNING: Failed to load {} - {}'.format(self.model_settings_json, e))

        # load group columns from model_settings.json if not set in kwargs (CLI)
        if model_group_fields and not self.kwargs.get('group_id_cols'):
            group_id_cols = model_group_fields
        # otherwise load group cols from args
        else:
            group_id_cols = self.group_id_cols
        group_id_cols = list(map(lambda col: col.lower(), group_id_cols))

        # TODO => add the path to the model settings to the function below
        gul_inputs_df = get_gul_input_items(
            location_df,
            keys_df,
            model_settings_path=self.model_settings_json,
            exposure_profile=location_profile,
            group_id_cols=group_id_cols,
            hash_group_ids=self.hashed_group_id
        )

        # If not in det. loss gen. scenario, write exposure summary file
        if summarise_exposure:
            write_exposure_summary(
                target_dir,
                location_df,
                keys_fp=_keys_fp,
                keys_errors_fp=_keys_errors_fp,
                exposure_profile=location_profile
            )

        # If exposure summary set, write valid columns for summary levels to file
        if summarise_exposure:
            write_summary_levels(location_df, self.oed_location_csv, target_dir)

        # Write the GUL input oasis_files
        files_prefixes = self.oasis_files_prefixes
        gul_input_files = write_gul_input_files(
            gul_inputs_df,
            target_dir,
            oasis_files_prefixes=files_prefixes['gul'],
            chunksize=self.write_chunksize,
            hashed_item_id=self.hashed_group_id
        )

        gul_summary_mapping = get_summary_mapping(gul_inputs_df, oed_hierarchy)
        write_mapping_file(gul_summary_mapping, target_dir)

        # If no source accounts file path has been provided assume that IL
        # input oasis_files, and therefore also RI input oasis_files, are not needed
        if not il:
            # Write `summary_map.csv` for GUL only
            self.logger.info('\nOasis oasis_files generated: {}'.format(json.dumps(gul_input_files, indent=4)))
            return gul_input_files

        account_df = get_account_df(self.oed_accounts_csv, accounts_profile)

        # Get the IL input items
        il_inputs_df = get_il_input_items(
            location_df,
            gul_inputs_df,
            account_df,
            exposure_profile=location_profile,
            accounts_profile=accounts_profile,
            fm_aggregation_profile=fm_aggregation_profile
        )

        # Write the IL/FM input oasis_files
        il_input_files = write_il_input_files(
            il_inputs_df,
            target_dir,
            oasis_files_prefixes=files_prefixes['il'],
            chunksize=self.write_chunksize
        )

        fm_summary_mapping = get_summary_mapping(il_inputs_df, oed_hierarchy, is_fm_summary=True)
        write_mapping_file(fm_summary_mapping, target_dir, is_fm_summary=True)

        # Combine the GUL and IL input file paths into a single dict (for convenience)
        oasis_files = {**gul_input_files, **il_input_files}

        # If no RI input file paths (info. and scope) have been provided then
        # no RI input oasis_files are needed, just return the GUL and IL Oasis oasis_files
        if not ri:
            self.logger.info('\nOasis oasis_files generated: {}'.format(json.dumps(oasis_files, indent=4)))
            return oasis_files

        # Write the RI input oasis_files, and write the returned RI layer info. as a
        # file, which can be reused by the model runner (in the model execution
        # stage) to set the number of RI iterations
        xref_descriptions_df = merge_oed_to_mapping(
            fm_summary_mapping,
            location_df,
            oed_column_set=[loc_grp],
            defaults={loc_grp: 1}
        ).sort_values(by='agg_id')

        ri_info_df, ri_scope_df, _ = load_oed_dfs(self.oed_info_csv, self.oed_scope_csv)
        ri_layers = write_files_for_reinsurance(
            gul_inputs_df,
            xref_descriptions_df,
            ri_info_df,
            ri_scope_df,
            oasis_files['fm_xref'],
            target_dir,
            self.write_ri_tree
        )

        with io.open(os.path.join(target_dir, 'ri_layers.json'), 'w', encoding='utf-8') as f:
            f.write(json.dumps(ri_layers, ensure_ascii=False, indent=4))
            oasis_files['ri_layers'] = os.path.abspath(f.name)
            for layer, layer_info in ri_layers.items():
                oasis_files['RI_{}'.format(layer)] = layer_info['directory']

        self.logger.info('\nOasis oasis_files generated: {}'.format(json.dumps(oasis_files, indent=4)))

        return oasis_files


class GenerateDummyModelFiles(ComputationStep):
    """
    Generates dummy model oasis_files.
    """

    # Command line options
    step_params = [
        {'name': 'num_vulnerabilities',      'flag': '-v', 'required': True,  'type': int,                              'help': 'Number of vulnerabilities'},
        {'name': 'num_intensity_bins',       'flag': '-i', 'required': True,  'type': int,                              'help': 'Number of intensity bins'},
        {'name': 'num_damage_bins',          'flag': '-d', 'required': True,  'type': int,                              'help': 'Number of damage bins'},
        {'name': 'vulnerability_sparseness', 'flag': '-s', 'required': False, 'type': float,    'default': 1.0,         'help': 'Percentage of bins normalised to range [0,1] impacted for a vulnerability at an intensity level'},
        {'name': 'num_events',               'flag': '-e', 'required': True,  'type': int,                              'help': 'Number of events'},
        {'name': 'num_areaperils',           'flag': '-a', 'required': True,  'type': int,                              'help': 'Number of areaperils'},
        {'name': 'areaperils_per_event',     'flag': '-A', 'required': False, 'type': int,      'default': None,        'help': 'Number of areaperils impacted per event'},
        {'name': 'intensity_sparseness',     'flag': '-S', 'required': False, 'type': float,    'default': 1.0,         'help': 'Percentage of bins normalised to range [0,1] impacted for an event and areaperil'},
        {'name': 'no_intensity_uncertainty', 'flag': '-u', 'required': False, 'default': False, 'action': 'store_true', 'help': 'No intensity uncertainty flag'},
        {'name': 'num_periods',              'flag': '-p', 'required': True,  'type': int,                              'help': 'Number of periods'},
        {'name': 'periods_per_event_mean',   'flag': '-P', 'required': False, 'type': int,      'default': 1,           'help': 'Mean of truncated normal distribution sampled to determine number of periods per event'},
        {'name': 'periods_per_event_stddev', 'flag': '-Q', 'required': False, 'type': float,    'default': 0.0,         'help': 'Standard deviation of truncated normal distribution sampled to determine number of periods per event'},
        {'name': 'num_randoms',              'flag': '-r', 'required': False, 'type': int,      'default': 0,           'help': 'Number of random numbers'},
        {'name': 'random_seed',              'flag': '-R', 'required': False, 'type': int,      'default': -1,          'help': 'Random seed (-1 for 1234 (default), 0 for current system time'}
    ]

    def _validate_input_arguments(self):
        if self.vulnerability_sparseness > 1.0 or self.vulnerability_sparseness < 0.0:
            raise OasisException('Invalid value for --vulnerability-sparseness')
        if self.intensity_sparseness > 1.0 or self.intensity_sparseness < 0.0:
            raise OasisException('Invlid value for --intensity-sparseness')
        if not self.areaperils_per_event:
            self.areaperils_per_event = self.num_areaperils
        if self.areaperils_per_event > self.num_areaperils:
            raise OasisException('Number of areaperils per event exceeds total number of areaperils')
        if self.random_seed < -1:
            raise OasisException('Invalid random seed')

    def _create_target_directory(self, label):
        utcnow = get_utctimestamp(fmt='%Y%m%d%H%M%S')
        target_dir =  os.path.join(os.getcwd(), 'runs', f'test-{label}-{utcnow}')
        self.target_dir = create_target_directory(
            target_dir, 'target test model oasis_files directory'
        )

    def _prepare_run_directory(self):
        self.input_dir = os.path.join(self.target_dir, 'input')
        self.static_dir = os.path.join(self.target_dir, 'static')
        directories = [
            self.input_dir, self.static_dir
        ]
        for directory in directories:
            if not os.path.exists(directory):
                Path(directory).mkdir(parents=True, exist_ok=True)

    def _set_footprint_files_inputs(self):
        self.footprint_files_inputs = {
            'num_events': self.num_events,
            'num_areaperils': self.num_areaperils,
            'areaperils_per_event': self.areaperils_per_event,
            'num_intensity_bins': self.num_intensity_bins,
            'intensity_sparseness': self.intensity_sparseness,
            'no_intensity_uncertainty': self.no_intensity_uncertainty,
            'directory': self.static_dir
        }

    def _set_periods_per_event_parameters(self):
        self.periods_per_event_parameters = {
            'mean': self.periods_per_event_mean,
            'stddev': self.periods_per_event_stddev
        }

    def _get_model_file_objects(self):

        # vulnerability.bin, events.bin, footprint.bin, footprint.idx,
        # damage_bin_dict.bin and occurrence.bin
        self._set_footprint_files_inputs()
        self._set_periods_per_event_parameters()
        self.model_files = [
            VulnerabilityFile(
                self.num_vulnerabilities, self.num_intensity_bins,
                self.num_damage_bins, self.vulnerability_sparseness,
                self.random_seed, self.static_dir
            ),
            EventsFile(self.num_events, self.input_dir),
            FootprintBinFile(
                **self.footprint_files_inputs, random_seed=self.random_seed
            ),
            FootprintIdxFile(**self.footprint_files_inputs),
            DamageBinDictFile(self.num_damage_bins, self.static_dir),
            OccurrenceFile(
                self.num_events, self.num_periods, self.random_seed,
                self.input_dir, **self.periods_per_event_parameters
            )
        ]
        if self.num_randoms > 0:
            self.model_files += [
                RandomFile(self.num_randoms, self.random_seed, self.static_dir)
            ]


    def run(self):
        self.logger.info('\nProcessing arguments - Creating Dummy Model Files')

        self._validate_input_arguments()
        self._create_target_directory(label='oasis_files')
        self._prepare_run_directory()
        self._get_model_file_objects()

        for model_file in self.model_files:
            self.logger.info(f'Writing {model_file.file_name}')
            model_file.write_file()

        self.logger.info(f'\nDummy Model oasis_files generated in {self.target_dir}')


class GenerateDummyOasisFiles(GenerateDummyModelFiles):
    """
    Generates dummy model and Oasis GUL input oasis_files + optionally the IL/FM
    input oasis_files.
    """

    step_params = [
        {'name': 'num_locations',          'flag': '-l', 'required': True,  'type': int,               'help': 'Number of locations'},
        {'name': 'coverages_per_location', 'flag': '-c', 'required': True,  'type': int,               'help': 'Number of coverage types per location'},
        {'name': 'num_layers',             'flag': '-L', 'required': False, 'type': int, 'default': 1, 'help': 'Number of layers'}
    ]
    chained_commands = [GenerateDummyModelFiles]

    def _validate_input_arguments(self):
        super()._validate_input_arguments()
        if self.coverages_per_location > 4 or self.coverages_per_location < 1:
            raise OasisException('Number of supported coverage types is 1 to 4')

    def _get_gul_file_objects(self):

        # coverages.bin, items.bin and gulsummaryxref.bin
        self.gul_files = [
            CoveragesFile(
                self.num_locations, self.coverages_per_location,
                self.random_seed, self.input_dir
            ),
            ItemsFile(
                self.num_locations, self.coverages_per_location,
                self.num_areaperils, self.num_vulnerabilities,
                self.random_seed, self.input_dir
            ),
            GULSummaryXrefFile(
                self.num_locations, self.coverages_per_location, self.input_dir
            )
        ]

    def _get_fm_file_objects(self):

        # fm_programme.bin, fm_policytc.bin, fm_profile.bin, fm_xref.bin and
        # fmsummaryxref.bin
        self.fm_files = [
            FMProgrammeFile(
                self.num_locations, self.coverages_per_location, self.input_dir
            ),
            FMPolicyTCFile(
                self.num_locations, self.coverages_per_location,
                self.num_layers, self.input_dir
            ),
            FMProfileFile(self.num_layers, self.input_dir),
            FMXrefFile(
                self.num_locations, self.coverages_per_location,
                self.num_layers, self.input_dir
            ),
            FMSummaryXrefFile(
                self.num_locations, self.coverages_per_location,
                self.num_layers, self.input_dir
            )
        ]

    def run(self):
        self.logger.info('\nProcessing arguments - Creating Model & Test Oasis Files')

        self._validate_input_arguments()
        self._create_target_directory(label='oasis_files')
        self._prepare_run_directory()
        self._get_model_file_objects()
        self._get_gul_file_objects()

        il = True   # Assume that FM oasis_files should be generated too
        if il is True:
            self._get_fm_file_objects()
        else:
            self.fm_files = []

        output_files = self.model_files + self.gul_files + self.fm_files
        for output_file in output_files:
            self.logger.info(f'Writing {output_file.file_name}')
            output_file.write_file()

        self.logger.info(f'\nDummy Model and Oasis oasis_files generated in {self.target_dir}')<|MERGE_RESOLUTION|>--- conflicted
+++ resolved
@@ -105,11 +105,6 @@
         {'name': 'group_id_cols',              'flag':'-G', 'nargs':'+',                         'help': 'Columns from loc file to set group_id', 'default': GROUP_ID_COLS},
         {'name': 'lookup_multiprocessing',     'type': str2bool, 'const': False, 'nargs':'?',  'default': False, 'help': 'Flag to enable/disable lookup multiprocessing'},
         {"name": "hashed_group_id",            "type": str2bool, "const": False, 'nargs':'?',  "default": False, "help": "Hashes the group_id in the items.bin"},
-<<<<<<< HEAD
-        {"name": "peril_correlation_group", 'nargs': '?'},
-=======
-        {"name": "peril_correlation_group",    'nargs':'?'},
->>>>>>> 1b94aa98
 
         # Manager only options (pass data directy instead of filepaths)
         {'name': 'lookup_config'},
