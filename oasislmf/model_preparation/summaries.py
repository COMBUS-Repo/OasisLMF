__all__ = [
    'get_summary_mapping',
    'generate_summaryxref_files',
    'merge_oed_to_mapping',
    'write_exposure_summary',
    'write_mapping_file',
]

import io
import json
import os
import warnings

import pandas as pd

from ..utils.coverages import SUPPORTED_COVERAGE_TYPES
from ..utils.data import (
    factorize_dataframe,
    factorize_ndarray,
    get_dataframe,
    get_json,
    merge_dataframes,
    set_dataframe_column_dtypes,
)
from ..utils.defaults import (
    SOURCE_FILENAMES,
    SOURCE_IDX,
    SUMMARY_MAPPING,
    SUMMARY_GROUPING,
    SUMMARY_OUTPUT,
)
from ..utils.exceptions import OasisException
from ..utils.log import oasis_log
from ..utils.path import as_path
from ..utils.peril import PERILS, PERIL_GROUPS
from ..utils.status import OASIS_KEYS_STATUS
from .gul_inputs import get_gul_input_items


@oasis_log
def get_summary_mapping(inputs_df, oed_hierarchy, is_fm_summary=False):
    """
    Create a DataFrame with linking information between Ktools `OasisFiles`
    And the Exposure data

    :param inputs_df: datafame from gul_inputs.get_gul_input_items(..)  / il_inputs.get_il_input_items(..)
    :type inputs_df: pandas.DataFrame

    :param is_fm_summary: Indicates whether an FM summary mapping is required
    :type is_fm_summary: bool

    :return: Subset of columns from gul_inputs_df / il_inputs_df
    :rtype: pandas.DataFrame
    """
    acc_num = oed_hierarchy['accnum']['ProfileElementName'].lower()
    loc_num = oed_hierarchy['locnum']['ProfileElementName'].lower()
    policy_num = oed_hierarchy['polnum']['ProfileElementName'].lower()
    portfolio_num = oed_hierarchy['portnum']['ProfileElementName'].lower()

    # Case GUL+FM (based on il_inputs_df)
    if is_fm_summary:
        summary_mapping = inputs_df[inputs_df['level_id'] == inputs_df['level_id'].max()].drop_duplicates(subset=['gul_input_id', 'layer_id'], keep='first')
        summary_mapping['agg_id'] = summary_mapping['gul_input_id']
        summary_mapping['output_id'] = factorize_ndarray(
            summary_mapping.loc[:, ['gul_input_id', 'layer_id']].values,
            col_idxs=range(2)
        )[0]
        summary_mapping.drop('item_id', axis=1, inplace=True)
    # GUL Only
    else:
        summary_mapping = inputs_df.copy(deep=True)

    usecols = [
        acc_num,
        loc_num,
        policy_num,
        portfolio_num,
        SOURCE_IDX['loc'],
        'item_id',
        'layer_id',
        'coverage_id',
        'peril_id',
        'agg_id',
        'output_id',
        'coverage_type_id',
        'tiv'
    ]

    summary_mapping.drop(
        [c for c in summary_mapping.columns if c not in usecols],
        axis=1,
        inplace=True
    )
    dtypes = {
        **{t: 'str' for t in [portfolio_num, policy_num, acc_num, loc_num, 'peril_id']},
        **{t: 'uint8' for t in ['coverage_type_id']},
        **{t: 'uint32' for t in [SOURCE_IDX['loc'], 'item_id', 'layer_id', 'coverage_id', 'agg_id', 'output_id']},
        **{t: 'float64' for t in ['tiv']}
    }
    summary_mapping = set_dataframe_column_dtypes(summary_mapping, dtypes)

    return summary_mapping


def merge_oed_to_mapping(summary_map_df, exposure_df, oed_column_set, defaults=None):
    """
    Create a factorized col (summary ids) based on a list of oed column names

    :param :summary_map_df dataframe return from get_summary_mapping
    :type summary_map_df: pandas.DataFrame

    :param exposure_df: Summary map file path
    :type exposure_df: pandas.DataFrame

    :param defaults: Dictionary of vaules to fill NaN columns with
    :type defaults: dict

    {'Col_A': 0, 'Col_B': 1, 'Col_C': 2}

    :return: New DataFrame of summary_map_df + exposure_df merged on exposure index
    :rtype: pandas.DataFrame
    """

    column_set = [c.lower() for c in oed_column_set]
    columns_found = [c for c in column_set if c in exposure_df.columns.to_list()]
    columns_missing = list(set(column_set) - set(columns_found))

    # Select DF with matching cols 
    exposure_col_df = exposure_df.loc[:, columns_found]
    # Add default value if optional column is missing 
    for col in columns_missing:
        if col in defaults:
            exposure_col_df[col] = defaults[col]       
        else:
            raise OasisException('Column to merge "{}" not in locations dataframe or defined with a default value'.format(col))

    exposure_col_df[SOURCE_IDX['loc']] = exposure_df.index
    new_summary_map_df = merge_dataframes(summary_map_df, exposure_col_df, join_on=SOURCE_IDX['loc'], how='inner')
    if defaults:
        new_summary_map_df.fillna(value=defaults, inplace=True)
    return new_summary_map_df


def group_by_oed(summary_map_df, exposure_df, oed_col_group):
    """
    Adds list of OED fields from `column_set` to summary map file

    :param :summary_map_df dataframe return from get_summary_mapping
    :type summary_map_df: pandas.DataFrame

    :param exposure_df: Summary map file path
    :type exposure_df: pandas.DataFrame

    :return: subset of columns from exposure_df to merge
    :rtype: list
    """

    exposure_cols = [c.lower() for c in oed_col_group if c not in summary_map_df.columns]
    mapping_cols = [SOURCE_IDX['loc']] + [c.lower() for c in oed_col_group if c in summary_map_df.columns]

    summary_group_df = summary_map_df.loc[:, mapping_cols]
    if exposure_cols is not []:
        exposure_col_df = exposure_df.loc[:, exposure_cols]
        exposure_col_df[SOURCE_IDX['loc']] = exposure_df.index
        summary_group_df = merge_dataframes(summary_group_df, exposure_df, join_on=SOURCE_IDX['loc'], how='inner')

    summary_group_df.fillna(0, inplace=True)  # factorize with all values NaN, leads to summary_id == 0
    summary_ids = factorize_dataframe(summary_group_df, by_col_labels=oed_col_group)[0]

    return summary_ids


@oasis_log
def write_mapping_file(sum_inputs_df, target_dir, is_fm_summary=False):
    """
    Writes a summary map file, used to build summarycalc xref files.

    :param summary_mapping: dataframe return from get_summary_mapping
    :type summary_mapping: pandas.DataFrame

    :param sum_mapping_fp: Summary map file path
    :type sum_mapping_fp: str

    :param is_fm_summary: Indicates whether an FM summary mapping is required
    :type is_fm_summary: bool

    :return: Summary xref file path
    :rtype: str
    """
    target_dir = as_path(
        target_dir,
        'Target IL input files directory',
        is_dir=True,
        preexists=False
    )

    # Set chunk size for writing the CSV files - default is 100K
    chunksize = min(2 * 10**5, len(sum_inputs_df))

    if is_fm_summary:
        sum_mapping_fp = os.path.join(target_dir, SUMMARY_MAPPING['fm_map_fn'])
    else:
        sum_mapping_fp = os.path.join(target_dir, SUMMARY_MAPPING['gul_map_fn'])
    try:
        sum_inputs_df.to_csv(
            path_or_buf=sum_mapping_fp,
            encoding='utf-8',
            mode=('w' if os.path.exists(sum_mapping_fp) else 'a'),
            chunksize=chunksize,
            index=False
        )
    except (IOError, OSError) as e:
        raise OasisException from e

    return sum_mapping_fp


def get_column_selection(summary_set):
    """
    Given a analysis_settings summary definition, return either
        1. the set of OED columns requested to group by
        2. A set columns for one of the following default groupings
            ['lob', 'county', 'policy', 'state', 'location', 'prog']
        3. If no information key 'oed_fields', then group all outputs into a single summary_set

    :param summary_set: summary group dictionary from the `analysis_settings.json`
    :type summary_set: dict

    :return: List of selected OED columns to create summary groups from
    :rtype: list
    """
    if "oed_fields" not in summary_set:
        return None

    # Select Default Grouping for either
    elif isinstance(summary_set['oed_fields'], str):
        if summary_set['oed_fields'] in SUMMARY_GROUPING:
            return SUMMARY_GROUPING[summary_set['oed_fields']]
        else:
            raise OasisException('oed_fields value Invalid: {}'.format(summary_set['oed_fields']))

    # Use OED column list set in analysis_settings file
    elif isinstance(summary_set['oed_fields'], list) and len(summary_set['oed_fields']) > 0:
        return [c.lower() for c in summary_set['oed_fields']]
    else:
        raise OasisException('Unable to process settings file')


def get_ri_settings(run_dir):
    """
    Return the contents of ri_layers.json

    Example:
    {
        "1": {
            "inuring_priority": 1,
            "risk_level": "LOC",
            "directory": "  ... /runs/ProgOasis-20190501145127/RI_1"
        }
    }

    :param run_dir: The file path of the model run directory
    :type run_dir: str

    :return: metadata for the Reinsurance layers
    :rtype: dict
    """
    return get_json(src_fp=os.path.join(run_dir, 'ri_layers.json'))


@oasis_log
def write_xref_file(summary_xref_df, target_dir):
    """
    Write a generated summary xref dataframe to disk

    :param summary_xref_df: The dataframe output of get_summary_xref_df( .. )
    :type summary_xref_df:  pandas.DataFrame

    :param target_dir: Abs directory to write a summary_xref file to
    :type target_dir:  str

    """
    target_dir = as_path(
        target_dir,
        'Target IL input files directory',
        is_dir=True,
        preexists=False
    )

    # Set chunk size for writing the CSV files - default is 100K
    chunksize = min(2 * 10**5, len(summary_xref_df))

    if 'output' in summary_xref_df.columns:
        summary_xref_fp = os.path.join(target_dir, SUMMARY_OUTPUT['il'])
    else:
        summary_xref_fp = os.path.join(target_dir, SUMMARY_OUTPUT['gul'])
    try:
        summary_xref_df.to_csv(
            path_or_buf=summary_xref_fp,
            encoding='utf-8',
            mode=('w'),
            chunksize=chunksize,
            index=False
        )
    except (IOError, OSError) as e:
        raise OasisException from e

    return summary_xref_fp


@oasis_log
def get_summary_xref_df(map_df, exposure_df, summaries_info_dict):
    """
    Create a Dataframe for either gul / il / ri  based on a section
    from the analysis settings


    :param map_df: Summary Map dataframe (GUL / IL)
    :type map_df:  pandas.DataFrame

    :param exposure_df: Location exposure data
    :type exposure_df:  pandas.DataFrame

    :param summaries_info_dict: list of dictionary definitionfor a summary group from the analysis_settings file
    :type summaries_info_dict:  list

    [{
        "summarycalc": true,
        "eltcalc": true,
        "aalcalc": true,
        "pltcalc": true,
        "id": 1,
        "oed_fields": "prog",
        "lec_output": true,
        "leccalc": {
          "return_period_file": true,
          "outputs": {
            "full_uncertainty_aep": true,
            "full_uncertainty_oep": true,
            "wheatsheaf_aep": true,
            "wheatsheaf_oep": true
          }
        }
      },

      ...
     ]


    :return: Dataframe holding summaryxref information
    :rtype: pandas.DataFrame
    """
    summaryxref_df = pd.DataFrame()

    # Infer il / gul xref type based on 'map_df'
    if 'output_id' in map_df:
        ids_set_df = map_df.loc[:, ['output_id']].rename(columns={"output_id": "output"})
    else:
        ids_set_df = map_df.loc[:, ['coverage_id']]

    # For each granularity build a set grouping
    for summary_set in summaries_info_dict:
        summary_set_df = ids_set_df
        cols_group_by = get_column_selection(summary_set)

        if isinstance(cols_group_by, list):
            summary_set_df['summary_id'] = group_by_oed(map_df, exposure_df, cols_group_by)
        else:
            # Fall back to setting all in single group
            summary_set_df['summary_id'] = 1

        # Appends summary set to '__summaryxref.csv'
        summary_set_df['summaryset_id'] = summary_set['id']
        summaryxref_df = pd.concat([summaryxref_df, summary_set_df], sort=True, ignore_index=True)

    dtypes = {
        t: 'uint32' for t in ['coverage_id', 'summary_id', 'summaryset_id']
    }
    summaryxref_df = set_dataframe_column_dtypes(summaryxref_df, dtypes)

    return summaryxref_df


@oasis_log
def generate_summaryxref_files(model_run_fp, analysis_settings, il=False, ri=False):
    """
    Top level function for creating the summaryxref files from the manager.py

    :param model_run_fp: Model run directory file path
    :type model_run_fp:  str

    :param analysis_settings: Model analysis settings file
    :type analysis_settings:  dict

    :param il: Boolean to indicate the insured loss level mode - false if the
               source accounts file path not provided to Oasis files gen.
    :type il: bool

    :param ri: Boolean to indicate the RI loss level mode - false if the
               source accounts file path not provided to Oasis files gen.
    :type il: bool
    """

    # Boolean checks for summary generation types (gul / il / ri)
    gul_summaries = all([
        analysis_settings['gul_output'] if 'gul_output' in analysis_settings else False,
        analysis_settings['gul_summaries'] if 'gul_summaries' in analysis_settings else False,
    ])
    il_summaries = all([
        analysis_settings['il_output'] if 'il_output' in analysis_settings else False,
        analysis_settings['il_summaries'] if 'il_summaries' in analysis_settings else False,
        il,
    ])
    ri_summaries = all([
        analysis_settings['ri_output'] if 'ri_output' in analysis_settings else False,
        analysis_settings['ri_summaries'] if 'ri_summaries' in analysis_settings else False,
        ri,
    ])

    # Load Exposure file for extra OED fields
    exposure_fp = os.path.join(model_run_fp, 'input', SOURCE_FILENAMES['loc'])
    exposure_df = get_dataframe(
        src_fp=exposure_fp,
        empty_data_error_msg='No source exposure file found.')
    exposure_df[SOURCE_IDX['loc']] = exposure_df.index

    if gul_summaries:
        # Load GUL summary map
        gul_map_fp = os.path.join(model_run_fp, 'input', SUMMARY_MAPPING['gul_map_fn'])
        gul_map_df = get_dataframe(
            src_fp=gul_map_fp,
            empty_data_error_msg='No summary map file found.')

        gul_summaryxref_df = get_summary_xref_df(
            gul_map_df,
            exposure_df,
            analysis_settings['gul_summaries']
        )
        write_xref_file(gul_summaryxref_df, os.path.join(model_run_fp, 'input'))

    if il_summaries:
        # Load FM summary map
        il_map_fp = os.path.join(model_run_fp, 'input', SUMMARY_MAPPING['fm_map_fn'])
        il_map_df = get_dataframe(
            src_fp=il_map_fp,
            empty_data_error_msg='No summary map file found.'
        )

        il_summaryxref_df = get_summary_xref_df(
            il_map_df,
            exposure_df,
            analysis_settings['il_summaries']
        )
        write_xref_file(il_summaryxref_df, os.path.join(model_run_fp, 'input'))

    if ri_summaries:
        ri_layers = get_ri_settings(model_run_fp)
        max_layer = max(ri_layers)
        summary_ri_fp = os.path.join(
            model_run_fp, os.path.basename(ri_layers[max_layer]['directory']))

        ri_summaryxref_df = pd.DataFrame()
        if 'il_summaries' not in analysis_settings:
            il_map_fp = os.path.join(model_run_fp, 'input', SUMMARY_MAPPING['fm_map_fn'])
            il_map_df = get_dataframe(
                src_fp=il_map_fp,
                empty_data_error_msg='No summary map file found.'
            )

        ri_summaryxref_df = get_summary_xref_df(
            il_map_df,
            exposure_df,
            analysis_settings['ri_summaries']
        )
        write_xref_file(ri_summaryxref_df, summary_ri_fp)


@oasis_log
def get_exposure_summary(df, exposure_summary, peril_key, peril_id, status, loc_num):
    """
    Populate dictionary with TIVs and number of locations, grouped by peril and
    validity respectively

    :param df: dataframe from gul_inputs.get_gul_input_items(..)
    :type df: pandas.DataFrame

    :param exposure_summary: dictionary to populate created in write_exposure_summary(..)
    :type exposure_summary: dict

    :param peril: descriptive name of peril
    :type peril: str

    :param peril_key: Descriptive OED peril key, e.g. "river flood", "tropical cyclone"
    :type peril_key: str

    :param status: status returned by lookup ('success', 'fail' or 'nomatch')
    :type status: str

    :param loc_num: location number column name from exposure file
    :type loc_num: str

    :return: populated exposure_summary dictionary
    :rtype: dict
    """

    # Separate TIVs by coverage type and acquire sum
    for coverage_type in SUPPORTED_COVERAGE_TYPES:
        tiv_sum = df.loc[
            (df['peril_id'] == peril_id) &
            (df['coverage_type_id'] == SUPPORTED_COVERAGE_TYPES[coverage_type]['id']),
            'tiv'
        ].sum()
        tiv_sum = float(tiv_sum)
        exposure_summary[peril_key][status]['tiv_by_coverage'][coverage_type] = tiv_sum
        if coverage_type in exposure_summary[peril_key]['all']['tiv_by_coverage']:
            exposure_summary[peril_key]['all']['tiv_by_coverage'][coverage_type] += tiv_sum
        else:
            exposure_summary[peril_key]['all']['tiv_by_coverage'][coverage_type] = tiv_sum
        exposure_summary[peril_key][status]['tiv'] += tiv_sum
        exposure_summary[peril_key]['all']['tiv'] += tiv_sum

    # Find number of locations
    loc_count = df.loc[df['peril_id'] == peril_id, loc_num].drop_duplicates().count()
    loc_count = int(loc_count)
    exposure_summary[peril_key][status]['number_of_locations'] = loc_count
    exposure_summary[peril_key]['all']['number_of_locations'] += loc_count

    return exposure_summary


@oasis_log
def write_exposure_summary(
    target_dir,
    gul_inputs_df,
    exposure_df,
    exposure_fp,
    keys_errors_fp,
    exposure_profile,
    oed_hierarchy
):
    """
    Create exposure summary as dictionary of TIVs and number of locations
    grouped by peril and validity respectively. Writes dictionary as json file
    to disk.

    :param target_dir: directory on disk to write exposure summary file
    :type target_dir: str

    :param gul_inputs_df: dataframe from gul_inputs.get_gul_input_items(..)
    :type gul_inputs_df: pandas.DataFrame

    :param exposure_df: source exposure dataframe
    :type exposure df: pandas.DataFrame

    :param exposure_fp: file path to input exposure file
    :type exposure_fp: str

    :param keys_errors_fp: file path to keys erors file
    :type keys_errors_fp: str

    :param exposure_profile: profile defining exposure file
    :type exposure_profile: dict

    :param oed_hierarchy: exposure dataframe column names
    :type oed_hierarchy: dict

    :return: Exposure summary file path
    :rtype: str
    """

    # Get GUL input items dataframe to process keys errors
    try:
        gul_inputs_errors_df, _ = get_gul_input_items(
            exposure_fp, keys_errors_fp, exposure_profile=exposure_profile
        )
    except OasisException:   # Empty dataframe (due to empty keys errors file)
        gul_inputs_errors_df = pd.DataFrame(columns=gul_inputs_df.columns.append(pd.Index(['status'])))

    # Merge GUL input items and source exposure dataframes to leave covered
    # perils
    loc_num = oed_hierarchy['locnum']['ProfileElementName'].lower()
    loc_per_cov = oed_hierarchy['locperilid']['ProfileElementName'].lower()
    model_peril_ids = gul_inputs_df['peril_id'].unique()
    exp_perils_df = pd.DataFrame(
        exposure_df[loc_per_cov].str.split(';').to_list(),
        index=exposure_df[loc_num]
    ).stack()
    exp_perils_df = exp_perils_df.reset_index([0, loc_num])
    exp_perils_df.columns = [loc_num, 'peril_id']
    exposure_df = merge_dataframes(
        exposure_df,
        exp_perils_df,
        on=loc_num,
        how='right'
    )
    gul_inputs_df = merge_dataframes(
        gul_inputs_df,
        exposure_df,
<<<<<<< HEAD
        on=[loc_num, 'peril_id'],
=======
        on=[loc_num],
>>>>>>> 69bee6b1
        how='inner'
    )
    gul_inputs_errors_df = merge_dataframes(
        gul_inputs_errors_df,
        exposure_df,
<<<<<<< HEAD
        on=[loc_num, 'peril_id'],
=======
        on=[loc_num],
>>>>>>> 69bee6b1
        how='inner'
    )

    # Compile summary of exposure data
    exposure_summary = {}
    for peril_id in model_peril_ids:
        # Use descriptive names of perils as keys
        try:
            PERILS.update(PERIL_GROUPS)
            peril_key = [k for k, v in PERILS.items() if v['id'] == peril_id][0]
        except IndexError:
            warnings.warn('"{}" is not a valid OED peril ID/code. Please check the source exposure file.'.format(peril_id))
            return None
        exposure_summary[peril_key] = {}
        # Create dictionary structure for all and each validity status
        for status in ['all'] + list(OASIS_KEYS_STATUS.keys()):
            exposure_summary[peril_key][status] = {}
            exposure_summary[peril_key][status]['tiv'] = 0.0
            exposure_summary[peril_key][status]['tiv_by_coverage'] = {}
            exposure_summary[peril_key][status]['number_of_locations'] = 0
            # Fill exposure summary dictionary
            if status == 'success':
                exposure_summary = get_exposure_summary(
                    gul_inputs_df,
                    exposure_summary,
                    peril_key,
                    peril_id,
                    status,
                    loc_num
                )
            elif status != 'all':
                exposure_summary = get_exposure_summary(
                    gul_inputs_errors_df[gul_inputs_errors_df['status'] == status],
                    exposure_summary,
                    peril_key,
                    peril_id,
                    status,
                    loc_num
                )

    # Write exposure summary as json file
    fp = os.path.join(target_dir, 'exposure_summary_report.json')
    with io.open(fp, 'w', encoding='utf-8') as f:
        f.write(json.dumps(exposure_summary, ensure_ascii=False, indent=4))

    return fp<|MERGE_RESOLUTION|>--- conflicted
+++ resolved
@@ -596,21 +596,13 @@
     gul_inputs_df = merge_dataframes(
         gul_inputs_df,
         exposure_df,
-<<<<<<< HEAD
-        on=[loc_num, 'peril_id'],
-=======
         on=[loc_num],
->>>>>>> 69bee6b1
         how='inner'
     )
     gul_inputs_errors_df = merge_dataframes(
         gul_inputs_errors_df,
         exposure_df,
-<<<<<<< HEAD
-        on=[loc_num, 'peril_id'],
-=======
         on=[loc_num],
->>>>>>> 69bee6b1
         how='inner'
     )
 
