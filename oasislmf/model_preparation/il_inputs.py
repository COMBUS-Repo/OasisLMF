__all__ = [
    'get_calc_rule_ids',
    'get_grouped_fm_profile_by_level_and_term_group',
    'get_grouped_fm_terms_by_level_and_term_group',
    'get_il_input_items',
    'get_policytc_ids',
    'write_il_input_files',
    'write_fm_policytc_file',
    'write_fm_profile_file',
    'write_fm_programme_file',
    'write_fm_xref_file'
]

import copy
import os
import sys
import warnings
warnings.simplefilter(action='ignore', category=FutureWarning)

import pandas as pd
pd.options.mode.chained_assignment = None
import numpy as np

from ..utils.calc_rules import get_calc_rules
from ..utils.coverages import SUPPORTED_COVERAGE_TYPES
from ..utils.data import (
    factorize_ndarray,
    fast_zip_arrays,
    get_dataframe,
    get_ids,
    merge_dataframes,
    set_dataframe_column_dtypes,
)
from ..utils.defaults import (
    get_default_accounts_profile,
    get_default_exposure_profile,
    get_default_fm_aggregation_profile,
    OASIS_FILES_PREFIXES,
    SOURCE_IDX,
)
from ..utils.exceptions import OasisException
from ..utils.fm import SUPPORTED_FM_LEVELS
from ..utils.log import oasis_log
from ..utils.path import as_path
from ..utils.profiles import (
    get_fm_terms_oed_columns,
    get_grouped_fm_profile_by_level_and_term_group,
    get_grouped_fm_terms_by_level_and_term_group,
    get_oed_hierarchy,
)


def get_calc_rule_ids(il_inputs_df):
    """
    Returns a Numpy array of calc. rule IDs from a table of IL input items

    :param il_inputs_df: IL input items dataframe
    :type il_inputs_df: pandas.DataFrame

    :return: Numpy array of calc. rule IDs
    :rtype: numpy.ndarray
    """
    calc_rules = get_calc_rules().drop(['desc'], axis=1)
    calc_rules['id_key'] = calc_rules['id_key'].apply(eval)

    terms = ['deductible', 'deductible_min', 'deductible_max', 'limit', 'share', 'attachment']
    terms_indicators = ['{}_gt_0'.format(t) for t in terms]
    types_and_codes = ['ded_type', 'ded_code', 'lim_type', 'lim_code']

    il_inputs_calc_rules_df = il_inputs_df.loc[:, ['item_id'] + terms + terms_indicators + types_and_codes + ['calcrule_id']]
    il_inputs_calc_rules_df.loc[:, terms_indicators] = np.where(il_inputs_calc_rules_df[terms] > 0, 1, 0)
    il_inputs_calc_rules_df['id_key'] = [t for t in fast_zip_arrays(*il_inputs_calc_rules_df.loc[:, terms_indicators + types_and_codes].transpose().values)]
    il_inputs_calc_rules_df = merge_dataframes(il_inputs_calc_rules_df, calc_rules, how='left', on='id_key').fillna(0)
    il_inputs_calc_rules_df['calcrule_id'] = il_inputs_calc_rules_df['calcrule_id'].astype('uint32')

    return il_inputs_calc_rules_df['calcrule_id'].values


def get_policytc_ids(il_inputs_df):
    """
    Returns a Numpy array of policy TC IDs from a table of IL input items

    :param il_inputs_df: IL input items dataframe
    :type il_inputs_df: pandas.DataFrame

    :return: Numpy array of policy TC IDs
    :rtype: numpy.ndarray
    """
    policytc_cols = [
        'layer_id', 'level_id', 'agg_id', 'calcrule_id', 'limit',
        'deductible', 'deductible_min', 'deductible_max', 'attachment',
        'share'
    ]
    fm_policytc_df = il_inputs_df.loc[:, ['item_id'] + policytc_cols].drop_duplicates()
    fm_policytc_df = fm_policytc_df[
        (fm_policytc_df['layer_id'] == 1) |
        (fm_policytc_df['level_id'] == fm_policytc_df['level_id'].max())
    ]

    return factorize_ndarray(fm_policytc_df.loc[:, policytc_cols[3:]].values, col_idxs=range(len(policytc_cols[3:])))[0]


@oasis_log
def get_il_input_items(
    exposure_df,
    gul_inputs_df,
    accounts_df=None,
    accounts_fp=None,
    exposure_profile=get_default_exposure_profile(),
    accounts_profile=get_default_accounts_profile(),
    fm_aggregation_profile=get_default_fm_aggregation_profile()
):
    """
    Generates and returns a Pandas dataframe of IL input items.

    :param exposure_df: Source exposure
    :type exposure_df: pandas.DataFrame

    :param gul_inputs_df: GUL input items
    :type gul_inputs_df: pandas.DataFrame

    :param accounts_df: Source accounts dataframe (optional)
    :param accounts_df: pandas.DataFrame

    :param accounts_fp: Source accounts file path (optional)
    :param accounts_fp: str

    :param exposure_profile: Source exposure profile (optional)
    :type exposure_profile: dict

    :param accounts_profile: Source accounts profile (optional)
    :type accounts_profile: dict

    :param fm_aggregation_profile: FM aggregation profile (optional)
    :param fm_aggregation_profile: dict

    :return: IL inputs dataframe
    :rtype: pandas.DataFrame

    :return Accounts dataframe
    :rtype: pandas.DataFrame
    """
    # Get the grouped exposure + accounts profile - this describes the
    # financial terms found in the source exposure and accounts files,
    # which are for the following FM levels: site coverage (# 1),
    # site pd (# 2), site all (# 3), cond. all (# 6), policy all (# 9),
    # policy layer (# 10).  It also describes the OED hierarchy terms
    # present in the exposure and accounts files, namely portfolio num.,
    # acc. num., loc. num., and cond. num.
    profile = get_grouped_fm_profile_by_level_and_term_group(exposure_profile, accounts_profile)

    if not profile:
        raise OasisException(
            'Unable to get a unified FM profile by level and term group. '
            'Canonical loc. and/or acc. profiles are possibly missing FM term information: '
            'FM term definitions for TIV, deductibles, limit, and/or share.'
        )

    # Get the FM aggregation profile - this describes how the IL input
    # items are to be aggregated in the various FM levels
    fmap = fm_aggregation_profile

    if not fmap:
        raise OasisException(
            'FM aggregation profile is empty - this is required to perform aggregation'
        )

    # Get the OED hierarchy terms profile - this defines the column names for loc.
    # ID, acc. ID, policy no. and portfolio no., as used in the source exposure
    # and accounts files. This is to ensure that the method never makes hard
    # coded references to the corresponding columns in the source files, as
    # that would mean that changes to these column names in the source files
    # may break the method
    oed_hierarchy = get_oed_hierarchy(exposure_profile, accounts_profile)
    acc_num = oed_hierarchy['accnum']['ProfileElementName'].lower()
    policy_num = oed_hierarchy['polnum']['ProfileElementName'].lower()
    portfolio_num = oed_hierarchy['portnum']['ProfileElementName'].lower()
    cond_num = oed_hierarchy['condnum']['ProfileElementName'].lower()

    # Get the FM terms profile (this is a simplfied view of the main grouped
    # profile, containing only information about the financial terms)
    fm_terms = get_grouped_fm_terms_by_level_and_term_group(grouped_profile_by_level_and_term_group=profile)

    # Get the list of financial terms columns for the cond. all (# 6),
    # policy all (# 9) and policy layer (# 10) FM levels - all of these columns
    # are in the accounts file, not the exposure file, so will have to be
    # sourced from the accounts dataframe
    cond_pol_layer_levels = ['cond all', 'policy all', 'policy layer']
    terms_floats = ['deductible', 'deductible_min', 'deductible_max', 'limit', 'attachment', 'share']
    terms_ints = ['ded_code', 'ded_type', 'lim_code', 'lim_type']
    terms = terms_floats + terms_ints
    term_cols_floats = get_fm_terms_oed_columns(
        fm_terms,
        levels=cond_pol_layer_levels,
        terms=terms_floats
    )
    term_cols_ints = get_fm_terms_oed_columns(
        fm_terms,
        levels=cond_pol_layer_levels,
        terms=terms_ints
    )
    term_cols = term_cols_floats + term_cols_ints

    # Set defaults and data types for all the financial terms columns in the
    # accounts dataframe
    defaults = {
        **{t: 0.0 for t in term_cols_floats},
        **{t: 0 for t in term_cols_ints},
        **{cond_num: 0},
        **{portfolio_num: '1'}
    }
    dtypes = {
        **{t: 'str' for t in [acc_num, portfolio_num, policy_num]},
        **{t: 'float64' for t in term_cols_floats},
        **{t: 'uint8' for t in term_cols_ints},
        **{t: 'uint16' for t in [cond_num]},
        **{t: 'uint32' for t in ['layer_id']}
    }

    # Get the accounts frame either directly or from a file path if provided
    accounts_df = accounts_df if accounts_df is not None else get_dataframe(
        src_fp=accounts_fp,
        col_dtypes=dtypes,
        col_defaults=defaults,
        required_cols=(acc_num, policy_num, portfolio_num,),
        empty_data_error_msg='No accounts found in the source accounts (loc.) file',
        memory_map=True,
    )
    accounts_df[SOURCE_IDX['acc']] = accounts_df.index

    if not (accounts_df is not None or accounts_fp):
        raise OasisException('No accounts frame or file path provided')

    # Look for a `layer_id` column in the accounts dataframe - this column
    # will exist if the accounts file has the column - the user has the option
    # of doing this before calling the MDK. The `layer_id` column is simply
    # an enumeration of the unique (portfolio num., acc. num., policy num.)
    # combinations in the accounts file. If the column doesn't exist then
    # a custom method is called that will generate this column and set it
    # in the accounts dataframe
    if 'layer_id' not in accounts_df:
        accounts_df['layer_id'] = get_ids(accounts_df, [portfolio_num, acc_num, policy_num], group_by=[portfolio_num, acc_num])

    # Drop all columns from the accounts dataframe which are not either one of
    # portfolio num., acc. num., policy num., cond. numb., layer ID, or one of
    # the source columns for the financial terms present in the accounts file (the
    # file should contain all financial terms relating to the cond. all (# 6),
    # policy all (# 9) and policy layer (# 10) FM levels)
    usecols = [acc_num, portfolio_num, policy_num, cond_num, 'layer_id', SOURCE_IDX['acc']] + term_cols
    accounts_df.drop([c for c in accounts_df.columns if c not in usecols], axis=1, inplace=True)

    try:
        # Create a list of all the IL columns for the site pd (# 2) and site all (# 3)
        # levels - these columns are in the exposure file, not the accounts
        # file, and so must be sourced from the exposure dataframe
        site_pd_and_site_all_term_cols_floats = get_fm_terms_oed_columns(fm_terms, levels=['site pd', 'site all'], terms=terms_floats)
        site_pd_and_site_all_term_cols_ints = get_fm_terms_oed_columns(fm_terms, levels=['site pd', 'site all'], terms=terms_ints)
        site_pd_and_site_all_term_cols = site_pd_and_site_all_term_cols_floats + site_pd_and_site_all_term_cols_ints

        # Check if any of these columns are missing in the exposure frame, and if so
        # set the missing columns with a default value of 0.0 in the exposure frame
        missing_floats = set(site_pd_and_site_all_term_cols_floats).difference(exposure_df.columns)
        missing_ints = set(site_pd_and_site_all_term_cols_ints).difference(exposure_df.columns)
        defaults = {
            **{t: 0.0 for t in missing_floats},
            **{t: 0 for t in missing_ints}
        }
        if defaults:
            exposure_df = get_dataframe(src_data=exposure_df, col_defaults=defaults)

        # First, merge the exposure and GUL inputs frame to augment the GUL inputs
        # frame with financial terms for level 2 (site PD) and level 3 (site all) -
        # the GUL inputs frame effectively only contains financial terms related to
        # FM level 1 (site coverage)
        gul_inputs_df = merge_dataframes(
            exposure_df.loc[:, site_pd_and_site_all_term_cols + ['loc_id']],
            gul_inputs_df,
            join_on='loc_id',
            how='inner'
        )
        gul_inputs_df.rename(columns={'item_id': 'gul_input_id'}, inplace=True)
        dtypes = {t: 'float64' for t in site_pd_and_site_all_term_cols}
        gul_inputs_df = set_dataframe_column_dtypes(gul_inputs_df, dtypes)

        # Construct a basic IL inputs frame by merging the combined exposure +
        # GUL inputs frame above, with the accounts frame, on portfolio no.,
        # account no. and layer ID (by default items in the GUL inputs frame
        # are set with a layer ID of 1)
        il_inputs_df = merge_dataframes(
            gul_inputs_df,
            accounts_df,
            on=[portfolio_num, acc_num, 'layer_id', cond_num],
            how='left',
            drop_duplicates=True
        )

        # Mark the exposure dataframes for deletion
        del exposure_df

        # At this point the IL inputs frame will contain essentially only
        # items for the coverage FM level, but will include multiple items
        # relating to single GUL input items (the higher layer items).

        # If the merge is empty raise an exception - this will happen usually
        # if there are no common acc. numbers between the GUL input items and
        # the accounts listed in the accounts file
        if il_inputs_df.empty:
            raise OasisException(
                'Inner merge of the GUL inputs + exposure file dataframe '
                'and the accounts file dataframe ({}) on acc. number '
                'is empty - '
                'please check that the acc. number columns in the exposure '
                'and accounts files respectively have a non-empty '
                'intersection'.format(accounts_fp)
            )

        # Drop all columns from the IL inputs dataframe which aren't one of
        # necessary columns in the GUL inputs dataframe, or one of policy num.,
        # GUL input item ID, or one of the source columns for the
        # non-coverage FM levels (site PD (# 2), site all (# 3), cond. all (# 6),
        # policy all (# 9), policy layer (# 10))
        usecols = (
            gul_inputs_df.columns.to_list() +
            [policy_num, 'gul_input_id'] +
            ([SOURCE_IDX['loc']] if SOURCE_IDX['loc'] in il_inputs_df else []) +
            ([SOURCE_IDX['acc']] if SOURCE_IDX['acc'] in il_inputs_df else []) +
            site_pd_and_site_all_term_cols +
            term_cols
        )
        il_inputs_df.drop(
            [c for c in il_inputs_df.columns if c not in usecols],
            axis=1,
            inplace=True
        )

        # Mark the GUL inputs frame for deletion - no longer needed
        del gul_inputs_df

        # The coverage FM level (site coverage, # 1) ID
        cov_level_id = SUPPORTED_FM_LEVELS['site coverage']['id']

        # Now set the IL input item IDs, and some other required columns such
        # as the level ID, and initial values for some financial terms,
        # including the calcrule ID and policy TC ID
        il_inputs_df = il_inputs_df.assign(
            level_id=cov_level_id,
            attachment=0.0,
            share=0.0,
            calcrule_id=0,
            policytc_id=0
        )

        # Set data types for the newer columns just added
        dtypes = {
            **{t: 'float64' for t in ['attachment', 'share']},
            **{t: 'uint32' for t in ['level_id', 'calcrule_id', 'policytc_id']}
        }
        il_inputs_df = set_dataframe_column_dtypes(il_inputs_df, dtypes)

        # Drop any items with layer IDs > 1, reset index ad order items by
        # GUL input ID.
        il_inputs_df = il_inputs_df[il_inputs_df['layer_id'] == 1]
        il_inputs_df.reset_index(drop=True, inplace=True)
        il_inputs_df.sort_values('gul_input_id', axis=0, inplace=True)

        # At this stage the IL inputs frame should only contain coverage level
        # layer 1 inputs, and the financial terms are already present from the
        # earlier merge with the exposure and GUL inputs frame - the GUL inputs
        # frame should already contain the coverage level terms

        # The list of financial terms for the sub-layer levels, which are
        # site pd (# 2), site all (# 3), cond. all (# 6), policy all (# 9) -
        # the terms for these levels do not include "attachment" or share",
        # which do exist for the (policy) layer level (# 10); also the
        # layer level terms do not include ded. or limit codes or types
        terms_floats.remove('attachment')
        terms_floats.remove('share')
        terms = terms_floats + terms_ints

        # Steps to filter out any intermediate FM levels which have no
        # financial terms, and also drop all the OED columns for the terms
        # defined for these levels
        def level_has_fm_terms(level, terms):
            try:
                level_terms_cols = get_fm_terms_oed_columns(fm_terms, levels=[level], terms=terms)
                return il_inputs_df.loc[:, level_terms_cols].any().any()
            except KeyError:
                return False

        intermediate_fm_levels = [
            level for level in list(SUPPORTED_FM_LEVELS)[1:-1]
            if level_has_fm_terms(level, terms)
        ]
        fm_levels_with_no_terms = list(set(list(SUPPORTED_FM_LEVELS)[1:-1]).difference(intermediate_fm_levels))
        no_terms_cols = get_fm_terms_oed_columns(fm_terms, levels=fm_levels_with_no_terms, terms=terms)

        il_inputs_df.drop(no_terms_cols, axis=1, inplace=True)

        # Define a list of all supported OED coverage types in the exposure
        supp_cov_types = [v['id'] for v in SUPPORTED_COVERAGE_TYPES.values()]

        # The main loop for processing the financial terms for the sub-layer
        # non-coverage levels - currently these are site pd (# 2), site all (# 3),
        # cond. all (# 6), policy all (# 9).
        #
        # Each level is initially a dataframe copy of the main IL inputs
        # dataframe, which at the start only represents coverage level input
        # items. Using the level terms profile the following steps take place
        # in the loop:
        #
        # (1) financial terms defined for the level are set
        # (2) coverage type filters for the blanket deductibles and limits, if
        # they are defined in the profiles, are applied
        # (3) any blanket deductibles or limits which are expressed as TIV
        # ratios are converted to TIV shares
        #
        # Finally, the processed level dataframe is concatenated with the
        # main IL inputs dataframe, with the financial terms OED columns for
        # level removed
        for level in intermediate_fm_levels:
            level_id = SUPPORTED_FM_LEVELS[level]['id']
            level_terms = [t for t in terms if fm_terms[level_id][1].get(t)]
            level_term_cols = get_fm_terms_oed_columns(fm_terms, level_ids=[level_id], terms=terms)
            level_df = il_inputs_df[il_inputs_df['level_id'] == cov_level_id].drop_duplicates()
            level_df['level_id'] = level_id

            agg_key = [v['field'].lower() for v in fmap[level_id]['FMAggKey'].values()]
            level_df['agg_id'] = factorize_ndarray(level_df.loc[:, agg_key].values, col_idxs=range(len(agg_key)))[0]

            #agg_tivs = level_df.loc[:, ['agg_id', 'tiv']].groupby(['agg_id'])['tiv'].sum()
            #agg_tivs = pd.DataFrame(agg_tivs).rename(
            #    columns={'tiv': 'agg_tiv'}
            #).assign(agg_id=agg_tivs.index).reset_index(drop=True)
            #level_df = merge_dataframes(level_df, agg_tivs, on='agg_id', how='left')

            if level == 'cond all':
                level_df.loc[:, level_term_cols] = level_df.loc[:, level_term_cols].fillna(0)
            else:
                level_df.loc[:, level_term_cols] = level_df.loc[:, level_term_cols].fillna(method='ffill')
                level_df.loc[:, level_term_cols] = level_df.loc[:, level_term_cols].fillna(0)

            level_df.loc[:, level_terms] = level_df.loc[:, level_term_cols].values

            level_df['deductible'] = np.where(
                level_df['coverage_type_id'].isin((profile[level_id][1].get('deductible') or {}).get('CoverageTypeID') or supp_cov_types),
                level_df['deductible'],
                0
            )
            level_df['limit'] = np.where(
                level_df['coverage_type_id'].isin((profile[level_id][1].get('limit') or {}).get('CoverageTypeID') or supp_cov_types),
                level_df['limit'],
                0
            )

            il_inputs_df = pd.concat([il_inputs_df, level_df], sort=True, ignore_index=True)
            il_inputs_df.drop(level_term_cols, axis=1, inplace=True)

        # Resequence the item IDs, as the earlier repeated concatenation of
        # the intermediate level frames may have produced a non-sequential index
        il_inputs_df['item_id'] = il_inputs_df.index + 1

        # Process the layer FM level (policy layer, # 10) inputs separately - we
        # start with merging the coverage level layer 1 items with the accounts
        # dataframe to create a separate layer level frame, on which further
        # processing is done
        cov_level_layer1_df = il_inputs_df[il_inputs_df['level_id'] == cov_level_id]
        layer_df = merge_dataframes(
            cov_level_layer1_df,
            accounts_df,
            on=[portfolio_num, acc_num],
            how='inner'
        )

        # Remove the source columns for all non-layer FM levels - this includes the
        # site pd (# 2), site all (# 3), cond. all (# 6), policy all (# 9) FM levels
        cond_all_and_pol_all_term_cols = get_fm_terms_oed_columns(fm_terms, levels=['cond all', 'policy all'])
        layer_df.drop(
            [c for c in layer_df.columns if c in site_pd_and_site_all_term_cols + cond_all_and_pol_all_term_cols],
            axis=1, inplace=True
        )

        # The layer FM level (policy layer, # 10) ID
        layer_level_id = SUPPORTED_FM_LEVELS['policy layer']['id']

        # Set the layer level, layer IDs and agg. IDs
        layer_df['level_id'] = layer_level_id
        agg_key = [v['field'].lower() for v in fmap[layer_level_id]['FMAggKey'].values()]
        layer_df['agg_id'] = factorize_ndarray(layer_df.loc[:, agg_key].values, col_idxs=range(len(agg_key)))[0]

        # The layer level financial terms
        terms = ['limit', 'attachment', 'share']

        # Process the financial terms for the layer level
        term_cols = get_fm_terms_oed_columns(fm_terms, levels=['policy layer'], terms=terms)
        layer_df.loc[:, term_cols] = layer_df.loc[:, term_cols].where(layer_df.notnull(), 0.0).values
        layer_df.loc[:, terms] = layer_df.loc[:, term_cols].values
        layer_df['limit'] = layer_df['limit'].where(layer_df['limit'] != 0, 9999999999)
        layer_df['share'] = layer_df['share'].where(layer_df['share'] != 0, 1.0)
        layer_df['deductible'] = 0
        layer_df.loc[:, ['ded_code', 'ded_type', 'lim_code', 'lim_type']] = 0

        # Join the IL inputs and layer level frames, drop the FM terms
        # source columns for the layer level, and mark the layer level dataframe
        # for deletion
        il_inputs_df = pd.concat([il_inputs_df, layer_df], sort=True, ignore_index=True)
        il_inputs_df.drop(term_cols, axis=1, inplace=True)
        del layer_df

        # Resequence the level IDs and item IDs, but also store the "original"
        # FM level IDs (before the resequencing)
        il_inputs_df['orig_level_id'] = il_inputs_df['level_id']
        il_inputs_df['level_id'] = factorize_ndarray(il_inputs_df.loc[:, ['level_id']].values, col_idxs=[0])[0]
        il_inputs_df['item_id'] = il_inputs_df.index + 1

        # Set datatypes again for the deductible code and type columns, as
        # they may have changed since the processing of the intermediate level
        # terms
        dtypes = {t: 'uint8' for t in ['ded_code', 'ded_type', 'lim_code', 'lim_type']}
        il_inputs_df = set_dataframe_column_dtypes(il_inputs_df, dtypes)

        agg_tivs = pd.DataFrame(
            il_inputs_df.loc[:, ['level_id','loc_id','agg_id','tiv']].groupby(['level_id','loc_id','agg_id'])['tiv'].sum()
        ).reset_index()
        agg_tivs.rename(columns={'tiv': 'agg_tiv'}, inplace=True)
        il_inputs_df['agg_tiv'] = il_inputs_df.loc[:, ['level_id', 'loc_id', 'agg_id']].merge(
            agg_tivs,
            on=['level_id', 'loc_id', 'agg_id'],
            how='inner'
        )['agg_tiv']

        # Apply rule to convert type 2 deductibles and limits to TIV shares
        il_inputs_df['deductible'] = np.where(
            il_inputs_df['ded_type'] == 2,
            il_inputs_df['deductible'] * il_inputs_df['agg_tiv'],
            il_inputs_df['deductible']
        )
        il_inputs_df['limit'] = np.where(
            il_inputs_df['lim_type'] == 2,
            il_inputs_df['limit'] * il_inputs_df['agg_tiv'],
            il_inputs_df['limit']
        )

        # Set the calc. rule IDs
        il_inputs_df['calcrule_id'] = get_calc_rule_ids(il_inputs_df)

        # Set the policy TC IDs
        il_inputs_df['policytc_id'] = get_policytc_ids(il_inputs_df)

        # Final setting of data types before returning the IL input items
        dtypes = {
            **{t: 'float64' for t in ['tiv', 'agg_tiv', 'deductible', 'deductible_min', 'deductible_max', 'limit', 'attachment', 'share']},
            **{t: 'uint32' for t in ['agg_id', 'item_id', 'layer_id', 'level_id', 'orig_level_id', 'calcrule_id', 'policytc_id']},
            **{t: 'uint16' for t in [cond_num]},
            **{t: 'uint8' for t in ['ded_code', 'ded_type', 'lim_code', 'lim_type']}
        }
        il_inputs_df = set_dataframe_column_dtypes(il_inputs_df, dtypes)

    except (AttributeError, KeyError, IndexError, TypeError, ValueError) as e:
        raise OasisException from e

    return il_inputs_df, accounts_df


@oasis_log
def write_fm_policytc_file(il_inputs_df, fm_policytc_fp, chunksize=100000):
    """
    Writes an FM policy T & C file.

    :param il_inputs_df: IL inputs dataframe
    :type il_inputs_df: pandas.DataFrame

    :param fm_policytc_fp: FM policy TC file path
    :type fm_policytc_fp: str

    :return: FM policy TC file path
    :rtype: str
    """
    try:
        fm_policytc_df = il_inputs_df.loc[:, ['layer_id', 'level_id', 'agg_id', 'policytc_id']]
        fm_policytc_df.drop_duplicates().to_csv(
            path_or_buf=fm_policytc_fp,
            encoding='utf-8',
            mode=('w' if os.path.exists(fm_policytc_fp) else 'a'),
            chunksize=chunksize,
            index=False
        )
    except (IOError, OSError) as e:
        raise OasisException from e

    return fm_policytc_fp


@oasis_log
def write_fm_profile_file(il_inputs_df, fm_profile_fp, chunksize=100000):
    """
    Writes an FM profile file.

    :param il_inputs_df: IL inputs dataframe
    :type il_inputs_df: pandas.DataFrame

    :param fm_profile_fp: FM profile file path
    :type fm_profile_fp: str

    :return: FM profile file path
    :rtype: str
    """
    try:
        cols = ['policytc_id', 'calcrule_id', 'deductible', 'deductible_min', 'deductible_max', 'attachment', 'limit', 'share']
        fm_profile_df = il_inputs_df.loc[:, cols]

        fm_profile_df.loc[:, cols[2:]] = fm_profile_df.loc[:, cols[2:]].round(7).values

        fm_profile_df.rename(
            columns={
                'deductible': 'deductible1',
                'deductible_min': 'deductible2',
                'deductible_max': 'deductible3',
                'attachment': 'attachment1',
                'limit': 'limit1',
                'share': 'share1'
            },
            inplace=True
        )
        fm_profile_df = fm_profile_df.drop_duplicates()

        fm_profile_df = fm_profile_df.assign(share2=0.0, share3=0.0)

        cols = ['policytc_id', 'calcrule_id', 'deductible1', 'deductible2', 'deductible3', 'attachment1', 'limit1', 'share1', 'share2', 'share3']
        fm_profile_df.loc[:, cols].to_csv(
            path_or_buf=fm_profile_fp,
            encoding='utf-8',
            mode=('w' if os.path.exists(fm_profile_fp) else 'a'),
            chunksize=chunksize,
            index=False
        )
    except (IOError, OSError) as e:
        raise OasisException from e

    return fm_profile_fp


@oasis_log
def write_fm_programme_file(il_inputs_df, fm_programme_fp, chunksize=100000):
    """
    Writes an FM programme file.

    :param il_inputs_df: IL inputs dataframe
    :type il_inputs_df: pandas.DataFrame

    :param fm_programme_fp: FM programme file path
    :type fm_programme_fp: str

    :return: FM programme file path
    :rtype: str
    """
    try:
        fm_programme_df = pd.concat(
            [
                il_inputs_df[il_inputs_df['level_id'] == il_inputs_df['level_id'].min()].loc[:, ['agg_id']].assign(level_id=0),
                il_inputs_df.loc[:, ['level_id', 'agg_id']]
            ]
        ).reset_index(drop=True)

        min_level, max_level = 0, fm_programme_df['level_id'].max()

        fm_programme_df = pd.DataFrame(
            {
                'from_agg_id': fm_programme_df[fm_programme_df['level_id'] < max_level]['agg_id'],
                'level_id': fm_programme_df[fm_programme_df['level_id'] > min_level]['level_id'].reset_index(drop=True),
                'to_agg_id': fm_programme_df[fm_programme_df['level_id'] > min_level]['agg_id'].reset_index(drop=True)
            }
        ).dropna(axis=0).drop_duplicates()

        dtypes = {t: 'uint32' for t in fm_programme_df.columns}
        fm_programme_df = set_dataframe_column_dtypes(fm_programme_df, dtypes)

        fm_programme_df.to_csv(
            path_or_buf=fm_programme_fp,
            encoding='utf-8',
            mode=('w' if os.path.exists(fm_programme_fp) else 'a'),
            chunksize=chunksize,
            index=False
        )
    except (IOError, OSError) as e:
        raise OasisException from e

    return fm_programme_fp


@oasis_log
def write_fm_xref_file(il_inputs_df, fm_xref_fp, chunksize=100000):
    """
    Writes an FM xref file.

    :param il_inputs_df: IL inputs dataframe
    :type il_inputs_df: pandas.DataFrame

    :param fm_xref_fp: FM xref file path
    :type fm_xref_fp: str

    :return: FM xref file path
    :rtype: str
    """
    try:
        cov_level_layers_df = il_inputs_df[il_inputs_df['level_id'] == il_inputs_df['level_id'].max()]
        pd.DataFrame(
            {
                'output': factorize_ndarray(cov_level_layers_df.loc[:, ['gul_input_id', 'layer_id']].values, col_idxs=range(2))[0],
                'agg_id': cov_level_layers_df['gul_input_id'],
                'layer_id': cov_level_layers_df['layer_id']
            }
        ).drop_duplicates().to_csv(
            path_or_buf=fm_xref_fp,
            encoding='utf-8',
            mode=('w' if os.path.exists(fm_xref_fp) else 'a'),
            chunksize=chunksize,
            index=False
        )
    except (IOError, OSError) as e:
        raise OasisException from e

    return fm_xref_fp


@oasis_log
def write_il_input_files(
    il_inputs_df,
    target_dir,
    oasis_files_prefixes=copy.deepcopy(OASIS_FILES_PREFIXES['il'])
):
    """
    Writes standard Oasis IL input files to a target directory using a
    pre-generated dataframe of IL inputs dataframe. The files written are
    ::

        fm_policytc.csv
        fm_profile.csv
        fm_programme.csv
        fm_xref.csv

    :param il_inputs_df: IL inputs dataframe
    :type exposure_df: pandas.DataFrame

    :param target_dir: Target directory in which to write the files
    :type target_dir: str

    :param oasis_files_prefixes: Oasis IL input file name prefixes
    :param oasis_files_prefixes: dict

    :return: IL input files dict
    :rtype: dict
    """
    # Clean the target directory path
    target_dir = as_path(target_dir, 'Target IL input files directory', is_dir=True, preexists=False)

    # Set chunk size for writing the CSV files - default is the minimum of 100K
    # or the IL inputs frame size
    chunksize = min(2 * 10**5, len(il_inputs_df))

    # A dict of IL input file names and file paths
    il_input_files = {
        fn: os.path.join(target_dir, '{}.csv'.format(oasis_files_prefixes[fn])) for fn in oasis_files_prefixes
    }

    this_module = sys.modules[__name__]
<<<<<<< HEAD

=======
>>>>>>> 10bf5eb5
    # Write the files
    for fn in il_input_files:
        getattr(this_module, 'write_{}_file'.format(fn))(il_inputs_df.copy(deep=True), il_input_files[fn], chunksize)

    return il_input_files<|MERGE_RESOLUTION|>--- conflicted
+++ resolved
@@ -763,10 +763,6 @@
     }
 
     this_module = sys.modules[__name__]
-<<<<<<< HEAD
-
-=======
->>>>>>> 10bf5eb5
     # Write the files
     for fn in il_input_files:
         getattr(this_module, 'write_{}_file'.format(fn))(il_inputs_df.copy(deep=True), il_input_files[fn], chunksize)
