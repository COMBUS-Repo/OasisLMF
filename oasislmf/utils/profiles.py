__all__ = [
    'get_fm_terms_oed_columns',
    'get_grouped_fm_profile_by_level',
    'get_grouped_fm_profile_by_level_and_term_group',
    'get_grouped_fm_terms_by_level_and_term_group',
    'get_oed_hierarchy'
]


from collections import OrderedDict
from itertools import groupby

from .defaults import (
    SUPPORTED_FM_LEVELS,
    FM_TERMS,
    get_default_exposure_profile,
    get_default_accounts_profile,
)


def get_grouped_fm_profile_by_level(
    exposure_profile=get_default_exposure_profile(),
    accounts_profile=get_default_accounts_profile()
):
    exp_prof_fm_keys = {k: v for k, v in exposure_profile.items() if 'FMLevel' in v}
    acc_prof_fm_keys = {k: v for k, v in accounts_profile.items() if 'FMLevel' in v}

    comb_prof = {**exp_prof_fm_keys, **acc_prof_fm_keys}

    return OrderedDict({
        int(k): {v['ProfileElementName']: v for v in g}
        for k, g in groupby(sorted(comb_prof.values(), key=lambda v: v['FMLevel']), key=lambda v: v['FMLevel'])
    })


def get_grouped_fm_profile_by_level_and_term_group(
    exposure_profile=get_default_exposure_profile(),
    accounts_profile=get_default_accounts_profile(),
    grouped_profile_by_level=None
):
    grouped = grouped_profile_by_level or get_grouped_fm_profile_by_level(exposure_profile, accounts_profile)

    grouped_fm_term_types = OrderedDict({
        'deductible': FM_TERMS['deductible']['id'],
        'deductiblecode': FM_TERMS['deductible code']['id'],
        'deductibletype': FM_TERMS['deductible type']['id'],
        'deductiblemin': FM_TERMS['min deductible']['id'],
        'deductiblemax': FM_TERMS['max deductible']['id'],
        'limit': FM_TERMS['limit']['id'],
        'limitcode': FM_TERMS['limit code']['id'],
        'limittype': FM_TERMS['limit type']['id'],
        'share': FM_TERMS['share']['id']
    })

    return OrderedDict({
        k: OrderedDict({
            _k: OrderedDict({
                (grouped_fm_term_types.get(v['FMTermType'].lower()) or v['FMTermType'].lower()): v for v in g
            }) for _k, g in groupby(sorted(grouped[k].values(), key=lambda v: v['FMTermGroupID']), key=lambda v: v['FMTermGroupID'])
        }) for k in sorted(grouped)
    })


def get_grouped_fm_terms_by_level_and_term_group(
    exposure_profile=get_default_exposure_profile(),
    accounts_profile=get_default_accounts_profile(),
    grouped_profile_by_level=None,
    grouped_profile_by_level_and_term_group=None,
    lowercase=True
):
    grouped = (
        grouped_profile_by_level_and_term_group or
        get_grouped_fm_profile_by_level_and_term_group(exposure_profile, accounts_profile, grouped_profile_by_level)
    )

    return OrderedDict({
        level_id: OrderedDict({
            tgid: OrderedDict({
                term_type: (
                    (
                        grouped[level_id][tgid][term_type]['ProfileElementName'].lower() if lowercase
                        else grouped[level_id][tgid][term_type]['ProfileElementName']
                    ) if grouped[level_id][tgid].get(term_type) else None
                ) for term_type in [v['id'] for v in FM_TERMS.values()]
            }) for tgid in grouped[level_id]
        }) for level_id in sorted(grouped)
    })


def get_fm_terms_oed_columns(
    fm_terms=get_grouped_fm_terms_by_level_and_term_group(),
    levels=list(SUPPORTED_FM_LEVELS.keys()),
    level_ids=None,
    term_group_ids=[1],
    terms=[v['id'] for v in FM_TERMS.values()],
    remove_nulls=True
):
    level_ids = level_ids or [SUPPORTED_FM_LEVELS[k]['id'] for k in levels]
    _fm_terms = OrderedDict({
        level_id: level_terms_dict
        for level_id, level_terms_dict in fm_terms.items()
        if level_id in level_ids
    })

    cols = [
        _fm_terms[level_id][tgid].get(term)
        for level_id in level_ids
        for tgid in term_group_ids
        for term in terms
    ]

    return cols if not remove_nulls else [col for col in cols if col]


def get_oed_hierarchy(
    exposure_profile=get_default_exposure_profile(),
    accounts_profile=get_default_accounts_profile()
):
<<<<<<< HEAD
    grouped = (
        grouped_profile_by_level_and_term_group or
        get_grouped_fm_profile_by_level_and_term_group(exposure_profile, accounts_profile, grouped_profile_by_level)
    )

    hierarchy_terms = OrderedDict({
        k.lower(): (v['ProfileElementName'].lower() if lowercase else v['ProfileElementName'])
        for k, v in sorted(grouped[0][1].items())
    })
    hierarchy_terms.setdefault('locid', ('locnumber' if lowercase else 'LocNumber'))
    hierarchy_terms.setdefault('locgrp', 'locgroup' if lowercase else 'LocGroup')
    hierarchy_terms.setdefault('accid', 'accnumber' if lowercase else 'AccNumber')
    hierarchy_terms.setdefault('polid', 'polnumber' if lowercase else 'PolNumber')
    hierarchy_terms.setdefault('portid', 'portnumber' if lowercase else 'PortNumber')
    hierarchy_terms.setdefault('condid', 'condnumber' if lowercase else 'CondNumber')
    hierarchy_terms.setdefault('locperilscovered', 'locperilscovered' if lowercase else 'LocPerilsCovered')

    return hierarchy_terms
=======
    return {v['Key'].lower(): v for k, v in {**exposure_profile, **accounts_profile}.items() if v.get('OEDHierarchy')}
>>>>>>> dd44c728
<|MERGE_RESOLUTION|>--- conflicted
+++ resolved
@@ -116,25 +116,4 @@
     exposure_profile=get_default_exposure_profile(),
     accounts_profile=get_default_accounts_profile()
 ):
-<<<<<<< HEAD
-    grouped = (
-        grouped_profile_by_level_and_term_group or
-        get_grouped_fm_profile_by_level_and_term_group(exposure_profile, accounts_profile, grouped_profile_by_level)
-    )
-
-    hierarchy_terms = OrderedDict({
-        k.lower(): (v['ProfileElementName'].lower() if lowercase else v['ProfileElementName'])
-        for k, v in sorted(grouped[0][1].items())
-    })
-    hierarchy_terms.setdefault('locid', ('locnumber' if lowercase else 'LocNumber'))
-    hierarchy_terms.setdefault('locgrp', 'locgroup' if lowercase else 'LocGroup')
-    hierarchy_terms.setdefault('accid', 'accnumber' if lowercase else 'AccNumber')
-    hierarchy_terms.setdefault('polid', 'polnumber' if lowercase else 'PolNumber')
-    hierarchy_terms.setdefault('portid', 'portnumber' if lowercase else 'PortNumber')
-    hierarchy_terms.setdefault('condid', 'condnumber' if lowercase else 'CondNumber')
-    hierarchy_terms.setdefault('locperilscovered', 'locperilscovered' if lowercase else 'LocPerilsCovered')
-
-    return hierarchy_terms
-=======
-    return {v['Key'].lower(): v for k, v in {**exposure_profile, **accounts_profile}.items() if v.get('OEDHierarchy')}
->>>>>>> dd44c728
+    return {v['Key'].lower(): v for k, v in {**exposure_profile, **accounts_profile}.items() if v.get('OEDHierarchy')}